--- conflicted
+++ resolved
@@ -6,10 +6,5 @@
 #[cfg(test)]
 pub(crate) mod testonly;
 
-<<<<<<< HEAD
-#[cfg(test)]
-mod connection_tests;
-=======
->>>>>>> ea5eb92f
 #[cfg(test)]
 mod tests;