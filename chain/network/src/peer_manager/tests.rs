use crate::concurrency::rate;
use crate::config;
use crate::network_protocol::testonly as data;
<<<<<<< HEAD
use crate::network_protocol::{Encoding, SyncAccountsData};
=======
use crate::network_protocol::{Encoding, Handshake, PartialEdgeInfo, PeerAddr, SyncAccountsData};
>>>>>>> 017b433f
use crate::network_protocol::{Ping, RoutedMessageBody, EDGE_MIN_TIMESTAMP_NONCE};
use crate::peer;
use crate::peer::peer_actor::ClosingReason;
use crate::peer_manager;
use crate::peer_manager::connection;
use crate::peer_manager::network_state::LIMIT_PENDING_PEERS;
use crate::peer_manager::peer_manager_actor::Event as PME;
use crate::peer_manager::testonly::{Event, NormalAccountData};
use crate::private_actix::RegisterPeerError;
use crate::tcp;
use crate::testonly::stream::Stream;
use crate::testonly::{assert_is_superset, make_rng, AsSet as _};
use crate::time;
use crate::types::{PeerMessage, RoutingTableUpdate};
use itertools::Itertools;
use near_o11y::testonly::init_test_logger;
<<<<<<< HEAD
use near_primitives::network::PeerId;
use near_primitives::types::EpochId;
=======
use near_primitives::version::PROTOCOL_VERSION;
>>>>>>> 017b433f
use pretty_assertions::assert_eq;
use rand::seq::SliceRandom as _;
use rand::Rng as _;
use std::collections::HashSet;
use std::sync::Arc;

// After the initial exchange, all subsequent SyncRoutingTable messages are
// expected to contain only the diff of the known data.
#[tokio::test]
async fn repeated_data_in_sync_routing_table() {
    init_test_logger();
    let mut rng = make_rng(921853233);
    let rng = &mut rng;
    let mut clock = time::FakeClock::default();
    let chain = Arc::new(data::Chain::make(&mut clock, rng, 10));
    let pm = peer_manager::testonly::start(
        clock.clock(),
        near_store::db::TestDB::new(),
        chain.make_config(rng),
        chain.clone(),
    )
    .await;
    let cfg = peer::testonly::PeerConfig {
        network: chain.make_config(rng),
        chain,
        peers: vec![],
        force_encoding: Some(Encoding::Proto),
        nonce: None,
    };
    let stream = tcp::Stream::connect(&pm.peer_info()).await.unwrap();
    let mut peer = peer::testonly::PeerHandle::start_endpoint(clock.clock(), cfg, stream).await;
    let edge = peer.complete_handshake().await;

    let mut edges_got = HashSet::new();
    let mut edges_want = HashSet::new();
    let mut accounts_got = HashSet::new();
    let mut accounts_want = HashSet::new();
    edges_want.insert(edge);

    // Gradually increment the amount of data in the system and then broadcast it.
    for _ in 0..10 {
        // Wait for the new data to be broadcasted.
        // Note that in the first iteration we expect just 1 edge, without sending anything before.
        // It is important because the first SyncRoutingTable contains snapshot of all data known to
        // the node (not just the diff), so we expect incremental behavior only after the first
        // SyncRoutingTable.
        // TODO(gprusak): the first SyncRoutingTable will be delayed, until we replace actix
        // internal clock with a fake clock.
        while edges_got != edges_want || accounts_got != accounts_want {
            match peer.events.recv().await {
                peer::testonly::Event::RoutingTable(got) => {
                    for a in got.accounts {
                        assert!(!accounts_got.contains(&a), "repeated broadcast: {a:?}");
                        assert!(accounts_want.contains(&a), "unexpected broadcast: {a:?}");
                        accounts_got.insert(a);
                    }
                    for e in got.edges {
                        assert!(!edges_got.contains(&e), "repeated broadcast: {e:?}");
                        assert!(edges_want.contains(&e), "unexpected broadcast: {e:?}");
                        edges_got.insert(e);
                    }
                }
                // Ignore other messages.
                _ => {}
            }
        }
        // Add more data.
        let signer = data::make_signer(rng);
        edges_want.insert(data::make_edge(&peer.cfg.signer(), &signer));
        accounts_want.insert(data::make_announce_account(rng));
        // Send all the data created so far. PeerManager is expected to discard the duplicates.
        peer.send(PeerMessage::SyncRoutingTable(RoutingTableUpdate {
            edges: edges_want.iter().cloned().collect(),
            accounts: accounts_want.iter().cloned().collect(),
        }))
        .await;
    }
}

// After each handshake a full sync of routing table is performed with the peer.
// After a restart, all the edges reside in storage. The node shouldn't broadcast
// edges which it learned about before the restart.
// This test takes ~6s because of delays enforced in the PeerManager.
#[tokio::test]
async fn no_edge_broadcast_after_restart() {
    init_test_logger();
    let mut rng = make_rng(921853233);
    let rng = &mut rng;
    let mut clock = time::FakeClock::default();
    let chain = Arc::new(data::Chain::make(&mut clock, rng, 10));

    let mut total_edges = vec![];
    let store = near_store::db::TestDB::new();

    for i in 0..3 {
        println!("iteration {i}");
        // Start a PeerManager and connect a peer to it.
        let pm = peer_manager::testonly::start(
            clock.clock(),
            store.clone(),
            chain.make_config(rng),
            chain.clone(),
        )
        .await;
        let cfg = peer::testonly::PeerConfig {
            network: chain.make_config(rng),
            chain: chain.clone(),
            peers: vec![],
            force_encoding: Some(Encoding::Proto),
            nonce: None,
        };
        let stream = tcp::Stream::connect(&pm.peer_info()).await.unwrap();
        let mut peer = peer::testonly::PeerHandle::start_endpoint(clock.clock(), cfg, stream).await;
        let edge = peer.complete_handshake().await;

        // Create a bunch of fresh unreachable edges, then send all the edges created so far.
        let fresh_edges = vec![
            data::make_edge(&data::make_signer(rng), &data::make_signer(rng)),
            data::make_edge(&data::make_signer(rng), &data::make_signer(rng)),
            data::make_edge_tombstone(&data::make_signer(rng), &data::make_signer(rng)),
        ];
        total_edges.extend(fresh_edges.clone());
        peer.send(PeerMessage::SyncRoutingTable(RoutingTableUpdate {
            edges: total_edges.clone(),
            accounts: vec![],
        }))
        .await;

        // Expect just the fresh edges (and the pm <-> peer edge) to be broadcasted back.
        let mut edges_want = fresh_edges.clone();
        edges_want.push(edge);
        let mut edges_got = vec![];

        while edges_got != edges_want {
            match peer.events.recv().await {
                peer::testonly::Event::RoutingTable(got) => {
                    edges_got.extend(got.edges);
                    assert_is_superset(&edges_want.as_set(), &edges_got.as_set());
                }
                // Ignore other messages.
                _ => {}
            }
        }
    }
}

// Nonces must be odd (as even ones are reserved for tombstones).
fn to_active_nonce(timestamp: time::Utc) -> u64 {
    let value = timestamp.unix_timestamp() as u64;
    if value % 2 == 0 {
        value + 1
    } else {
        value
    }
}

// Test connecting to peer manager with timestamp-like nonces.
#[tokio::test]
async fn test_nonces() {
    init_test_logger();
    let mut rng = make_rng(921853233);
    let rng = &mut rng;
    let mut clock = time::FakeClock::new(*EDGE_MIN_TIMESTAMP_NONCE + time::Duration::days(2));
    let chain = Arc::new(data::Chain::make(&mut clock, rng, 10));

    // Start a PeerManager and connect a peer to it.
    let pm = peer_manager::testonly::start(
        clock.clock(),
        near_store::db::TestDB::new(),
        chain.make_config(rng),
        chain.clone(),
    )
    .await;

    let test_cases = [
        // Try to connect with peer with a valid nonce (current timestamp).
        (Some(to_active_nonce(clock.now_utc())), true, "current timestamp"),
        // Now try the peer with invalid timestamp (in the past)
        (Some(to_active_nonce(clock.now_utc() - time::Duration::days(1))), false, "past timestamp"),
        // Now try the peer with invalid timestamp (in the future)
        (
            Some(to_active_nonce(clock.now_utc() + time::Duration::days(1))),
            false,
            "future timestamp",
        ),
        (Some(u64::MAX), false, "u64 max"),
        (Some(i64::MAX as u64), false, "i64 max"),
        (Some((i64::MAX - 1) as u64), false, "i64 max - 1"),
        (Some(253402300799), false, "Max time"),
        (Some(253402300799 + 2), false, "Over max time"),
        // (Some(0), false, "Nonce 0"),
        (None, true, "Nonce 1"),
    ];

    for test in test_cases {
        println!("Running test {:?}", test.2);
        let cfg = peer::testonly::PeerConfig {
            network: chain.make_config(rng),
            chain: chain.clone(),
            peers: vec![],
            force_encoding: Some(Encoding::Proto),
            // Connect with nonce equal to unix timestamp
            nonce: test.0,
        };
        let stream = tcp::Stream::connect(&pm.peer_info()).await.unwrap();
        let mut peer = peer::testonly::PeerHandle::start_endpoint(clock.clock(), cfg, stream).await;
        if test.1 {
            peer.complete_handshake().await;
        } else {
            peer.fail_handshake().await;
        }
    }
}

// test that TTL is handled property.
#[tokio::test]
async fn ttl() {
    init_test_logger();
    let mut rng = make_rng(921853233);
    let rng = &mut rng;
    let mut clock = time::FakeClock::default();
    let chain = Arc::new(data::Chain::make(&mut clock, rng, 10));
    let mut pm = peer_manager::testonly::start(
        clock.clock(),
        near_store::db::TestDB::new(),
        chain.make_config(rng),
        chain.clone(),
    )
    .await;
    let cfg = peer::testonly::PeerConfig {
        network: chain.make_config(rng),
        chain,
        peers: vec![],
        force_encoding: Some(Encoding::Proto),
        nonce: None,
    };
    let stream = tcp::Stream::connect(&pm.peer_info()).await.unwrap();
    let mut peer = peer::testonly::PeerHandle::start_endpoint(clock.clock(), cfg, stream).await;
    peer.complete_handshake().await;
    // await for peer manager to compute the routing table.
    // TODO(gprusak): probably extract it to a separate function when migrating other tests from
    // integration-tests to crate.
    pm.events
        .recv_until(|ev| match ev {
            Event::PeerManager(PME::RoutingTableUpdate(rt)) => {
                if rt.get(&peer.cfg.id()).map_or(false, |v| v.len() > 0) {
                    Some(())
                } else {
                    None
                }
            }
            _ => None,
        })
        .await;

    for ttl in 0..5 {
        let msg = RoutedMessageBody::Ping(Ping { nonce: rng.gen(), source: peer.cfg.id() });
        let msg = Box::new(peer.routed_message(msg, peer.cfg.id(), ttl, Some(clock.now_utc())));
        peer.send(PeerMessage::Routed(msg.clone())).await;
        // If TTL is <2, then the message will be dropped (at least 2 hops are required).
        if ttl < 2 {
            pm.events
                .recv_until(|ev| match ev {
                    Event::PeerManager(PME::RoutedMessageDropped) => Some(()),
                    _ => None,
                })
                .await;
        } else {
            let got = peer
                .events
                .recv_until(|ev| match ev {
                    peer::testonly::Event::Network(PME::MessageProcessed(PeerMessage::Routed(
                        msg,
                    ))) => Some(msg),
                    _ => None,
                })
                .await;
            assert_eq!(msg.body, got.body);
            assert_eq!(msg.ttl - 1, got.ttl);
        }
    }
}

#[tokio::test]
async fn accounts_data_broadcast() {
    init_test_logger();
    let mut rng = make_rng(921853233);
    let rng = &mut rng;
    let mut clock = time::FakeClock::default();
    let chain = Arc::new(data::Chain::make(&mut clock, rng, 10));
    let clock = clock.clock();
    let clock = &clock;

    let mut pm = peer_manager::testonly::start(
        clock.clone(),
        near_store::db::TestDB::new(),
        chain.make_config(rng),
        chain.clone(),
    )
    .await;

    let take_sync = |ev| match ev {
        peer::testonly::Event::Network(PME::MessageProcessed(PeerMessage::SyncAccountsData(
            msg,
        ))) => Some(msg),
        _ => None,
    };

    let data = chain.make_tier1_data(rng, clock);

    // Connect peer, expect initial sync to be empty.
    let mut peer1 =
        pm.start_inbound(chain.clone(), chain.make_config(rng)).await.handshake(clock).await;
    let got1 = peer1.events.recv_until(take_sync).await;
    assert_eq!(got1.accounts_data, vec![]);

    // Send some data. It won't be broadcasted back.
    let msg = SyncAccountsData {
        accounts_data: vec![data[0].clone(), data[1].clone()],
        incremental: true,
        requesting_full_sync: false,
    };
    let want = msg.accounts_data.clone();
    peer1.send(PeerMessage::SyncAccountsData(msg)).await;
    pm.wait_for_accounts_data(&want.iter().map(|d| d.into()).collect()).await;

    // Connect another peer and perform initial full sync.
    let mut peer2 =
        pm.start_inbound(chain.clone(), chain.make_config(rng)).await.handshake(clock).await;
    let got2 = peer2.events.recv_until(take_sync).await;
    assert_eq!(got2.accounts_data.as_set(), want.as_set());

    // Send a mix of new and old data. Only new data should be broadcasted.
    let msg = SyncAccountsData {
        accounts_data: vec![data[1].clone(), data[2].clone()],
        incremental: true,
        requesting_full_sync: false,
    };
    let want = vec![data[2].clone()];
    peer1.send(PeerMessage::SyncAccountsData(msg)).await;
    let got2 = peer2.events.recv_until(take_sync).await;
    assert_eq!(got2.accounts_data.as_set(), want.as_set());

    // Send a request for a full sync.
    let want = vec![data[0].clone(), data[1].clone(), data[2].clone()];
    peer1
        .send(PeerMessage::SyncAccountsData(SyncAccountsData {
            accounts_data: vec![],
            incremental: true,
            requesting_full_sync: true,
        }))
        .await;
    let got1 = peer1.events.recv_until(take_sync).await;
    assert_eq!(got1.accounts_data.as_set(), want.as_set());
}

fn peer_account_data(e: &EpochId, vc: &config::ValidatorConfig) -> NormalAccountData {
    NormalAccountData {
        epoch_id: e.clone(),
        account_id: vc.signer.validator_id().clone(),
        peers: match &vc.endpoints {
            config::ValidatorEndpoints::PublicAddrs(peer_addrs) => peer_addrs.clone(),
            config::ValidatorEndpoints::TrustedStunServers(_) => {
                panic!("tests only support PublicAddrs in validator config")
            }
        },
    }
}

// Test with 3 peer managers connected sequentially: 1-2-3
// All of them are validators.
// No matter what the order of shifting into the epoch,
// all of them should receive all the AccountDatas eventually.
#[tokio::test]
async fn accounts_data_gradual_epoch_change() {
    init_test_logger();
    let mut rng = make_rng(921853233);
    let rng = &mut rng;
    let mut clock = time::FakeClock::default();
    let chain = Arc::new(data::Chain::make(&mut clock, rng, 10));

    let mut pms = vec![];
    for _ in 0..3 {
        pms.push(
            peer_manager::testonly::start(
                clock.clock(),
                near_store::db::TestDB::new(),
                chain.make_config(rng),
                chain.clone(),
            )
            .await,
        );
    }

    // 0 <-> 1 <-> 2
    let pm1 = pms[1].peer_info();
    let pm2 = pms[2].peer_info();
    pms[0].connect_to(&pm1).await;
    pms[1].connect_to(&pm2).await;

    // Validator configs.
    let vs: Vec<_> = pms.iter().map(|pm| pm.cfg.validator.clone().unwrap()).collect();

    // For every order of nodes.
    for ids in (0..pms.len()).permutations(3) {
        // Construct ChainInfo for a new epoch,
        // with tier1_accounts containing all validators.
        let e = data::make_epoch_id(rng);
        let mut chain_info = chain.get_chain_info();
        chain_info.tier1_accounts = Arc::new(
            vs.iter()
                .map(|v| ((e.clone(), v.signer.validator_id().clone()), v.signer.public_key()))
                .collect(),
        );

        // Advance epoch in the given order.
        for id in ids {
            pms[id].set_chain_info(chain_info.clone()).await;
        }

        // Wait for data to arrive.
        let want = vs.iter().map(|v| peer_account_data(&e, v)).collect();
        for pm in &mut pms {
            pm.wait_for_accounts_data(&want).await;
        }
    }
}

// Test is expected to take ~5s.
// Test with 20 peer managers connected in layers:
// - 1st 5 and 2nd 5 are connected in full bipartite graph.
// - 2nd 5 and 3rd 5 ...
// - 3rd 5 and 4th 5 ...
// All of them are validators.
#[tokio::test(flavor = "multi_thread")]
async fn accounts_data_rate_limiting() {
    init_test_logger();
    let mut rng = make_rng(921853233);
    let rng = &mut rng;
    let mut clock = time::FakeClock::default();
    let chain = Arc::new(data::Chain::make(&mut clock, rng, 10));

    // TODO(gprusak) 10 connections per peer is not much, try to scale up this test 2x (some config
    // tweaking might be required).
    let n = 4; // layers
    let m = 5; // peer managers per layer
    let mut pms = vec![];
    for _ in 0..n * m {
        let mut cfg = chain.make_config(rng);
        cfg.accounts_data_broadcast_rate_limit = rate::Limit { qps: 0.5, burst: 1 };
        pms.push(
            peer_manager::testonly::start(
                clock.clock(),
                near_store::db::TestDB::new(),
                cfg,
                chain.clone(),
            )
            .await,
        );
    }
    // Construct a 4-layer bipartite graph.
    let mut connections = 0;
    for i in 0..n - 1 {
        for j in 0..m {
            for k in 0..m {
                let pi = pms[(i + 1) * m + k].peer_info();
                pms[i * m + j].connect_to(&pi).await;
                connections += 1;
            }
        }
    }

    // Validator configs.
    let vs: Vec<_> = pms.iter().map(|pm| pm.cfg.validator.clone().unwrap()).collect();

    // Construct ChainInfo for a new epoch,
    // with tier1_accounts containing all validators.
    let e = data::make_epoch_id(rng);
    let mut chain_info = chain.get_chain_info();
    chain_info.tier1_accounts = Arc::new(
        vs.iter()
            .map(|v| ((e.clone(), v.signer.validator_id().clone()), v.signer.public_key()))
            .collect(),
    );

    // Advance epoch in random order.
    pms.shuffle(rng);
    for pm in &mut pms {
        pm.set_chain_info(chain_info.clone()).await;
    }

    // Capture the event streams at the start, so that we can compute
    // the total number of SyncAccountsData messages exchanged in the process.
    let events: Vec<_> = pms.iter().map(|pm| pm.events.clone()).collect();

    // Wait for data to arrive.
    let want = vs.iter().map(|v| peer_account_data(&e, v)).collect();
    for pm in &mut pms {
        pm.wait_for_accounts_data(&want).await;
    }

    // Count the SyncAccountsData messages exchanged.
    let mut msgs = 0;
    for mut es in events {
        while let Some(ev) = es.try_recv() {
            if peer_manager::testonly::unwrap_sync_accounts_data_processed(ev).is_some() {
                msgs += 1;
            }
        }
    }

    // We expect 3 rounds communication to cover the distance from 1st layer to 4th layer
    // and +1 full sync at handshake.
    // The communication is bidirectional, which gives 8 messages per connection.
    // Then add +50% to accomodate for test execution flakiness (12 messages per connection).
    // TODO(gprusak): if the test is still flaky, upgrade FakeClock for stricter flow control.
    let want_max = connections * 12;
    println!("got {msgs}, want <= {want_max}");
    assert!(msgs <= want_max, "got {msgs} messages, want at most {want_max}");
}

#[tokio::test]
async fn connection_spam_security_test() {
    init_test_logger();
    let mut rng = make_rng(921853233);
    let rng = &mut rng;
    let mut clock = time::FakeClock::default();
    let chain = Arc::new(data::Chain::make(&mut clock, rng, 10));

    let mut cfg = chain.make_config(rng);
    // Make sure that connections will never get dropped.
    cfg.handshake_timeout = time::Duration::hours(1);
    let pm = peer_manager::testonly::start(
        clock.clock(),
        near_store::db::TestDB::new(),
        cfg,
        chain.clone(),
    )
    .await;

    // Saturate the pending connections limit.
    let mut conns = vec![];
    for _ in 0..LIMIT_PENDING_PEERS {
        conns.push(pm.start_inbound(chain.clone(), chain.make_config(rng)).await);
    }
    // Try to establish additional connections. Should fail.
    for _ in 0..10 {
        let conn = pm.start_inbound(chain.clone(), chain.make_config(rng)).await;
        assert_eq!(
            ClosingReason::TooManyInbound,
            conn.manager_fail_handshake(&clock.clock()).await
        );
    }
    // Terminate the pending connections. Should succeed.
    for c in conns {
        c.handshake(&clock.clock()).await;
    }
}

#[tokio::test]
<<<<<<< HEAD
async fn tier1_direct_connections() {
    init_test_logger();
    let mut rng = make_rng(921853233);
    let rng = &mut rng;
    let mut clock = time::FakeClock::default();
    let chain = Arc::new(data::Chain::make(&mut clock, rng, 10));

    let mut pms = vec![];
    for _ in 0..5 {
        pms.push(
            peer_manager::testonly::start(
                clock.clock(),
                near_store::db::TestDB::new(),
                chain.make_config(rng),
                chain.clone(),
            )
            .await,
        );
    }

    // Connect peers serially.
    let peer_infos: Vec<_> = pms.iter().map(|pm| pm.peer_info()).collect();
    for i in 0..pms.len() - 1 {
        pms[i].connect_to(&peer_infos[i + 1]).await;
    }

    // Construct ChainInfo with tier1_accounts containing all validators.
    let e = data::make_epoch_id(rng);
    let vs: Vec<_> = pms.iter().map(|pm| pm.cfg.validator.clone().unwrap()).collect();
    let mut chain_info = chain.get_chain_info();
    chain_info.tier1_accounts = Arc::new(
        vs.iter()
            .map(|v| ((e.clone(), v.signer.validator_id().clone()), v.signer.public_key()))
            .collect(),
    );
    let want = vs.iter().map(|v| peer_account_data(&e, v)).collect();
    // Send it to all peers.
    for pm in &mut pms {
        pm.set_chain_info(chain_info.clone()).await;
    }
    // Wait for accounts data to propagate.
    for pm in &mut pms {
        pm.wait_for_accounts_data(&want).await;
    }
    let ids: Vec<_> = pms.iter().map(|x| x.cfg.node_id()).collect();
    // Establish TIER1 connections.
    for pm in &mut pms {
        tracing::debug!(target: "test", "starting TIER1 connections from {}",pm.cfg.node_id());
        let mut events = pm.events.from_now();
        let clock = clock.clock();
        let ids = ids.clone();
        pm.with_state(|s| async move {
            // Start the connections.
            let ids = ids.as_set();
            s.tier1_daemon_tick(&clock, s.config.features.tier1.as_ref().unwrap()).await;
            // Wait for all the connections to be established.
            loop {
                let tier1 = s.tier1.load();
                let mut got: HashSet<_> = tier1.ready.keys().collect();
                let id = s.config.node_id();
                got.insert(&id);
                assert_is_superset(&ids, &got);
                if ids == got {
                    break;
                }
                events
                    .recv_until(|ev| match ev {
                        Event::PeerManager(PME::PeerRegistered(_, connection::Tier::T1)) => {
                            Some(())
                        }
                        _ => None,
                    })
                    .await;
            }
        })
        .await;
    }
    drop(pms);
    // TODO: send messages over each connection.
}

#[tokio::test]
async fn loop_connection_should_fail_safely() {
=======
async fn loop_connection() {
>>>>>>> 017b433f
    init_test_logger();
    let mut rng = make_rng(921853233);
    let rng = &mut rng;
    let mut clock = time::FakeClock::default();
    let chain = Arc::new(data::Chain::make(&mut clock, rng, 10));

    let pm = peer_manager::testonly::start(
        clock.clock(),
        near_store::db::TestDB::new(),
        chain.make_config(rng),
        chain.clone(),
<<<<<<< HEAD
    ).await;
    let mut cfg = chain.make_config(rng);
    cfg.node_key = pm.cfg.node_key.clone(); 
    pm.start_inbound(chain.clone(), cfg.clone()).await.fail_handshake(&clock.clock()).await;
    pm.start_outbound(chain.clone(), cfg).await.fail_handshake(&clock.clock()).await;
=======
    )
    .await;
    let mut cfg = chain.make_config(rng);
    cfg.node_key = pm.cfg.node_key.clone();

    // Starting an outbound loop connection should be stopped without sending the handshake.
    let conn = pm.start_outbound(chain.clone(), cfg).await;
    assert_eq!(
        ClosingReason::OutboundNotAllowed(connection::PoolError::LoopConnection),
        conn.manager_fail_handshake(&clock.clock()).await
    );

    // An inbound connection pretending to be a loop should be rejected.
    let stream = tcp::Stream::connect(&pm.peer_info()).await.unwrap();
    let stream_id = stream.id();
    let port = stream.local_addr.port();
    let mut events = pm.events.from_now();
    let mut stream = Stream::new(Some(Encoding::Proto), stream);
    stream
        .write(&PeerMessage::Handshake(Handshake {
            protocol_version: PROTOCOL_VERSION,
            oldest_supported_version: PROTOCOL_VERSION,
            sender_peer_id: pm.cfg.node_id(),
            target_peer_id: pm.cfg.node_id(),
            sender_listen_port: Some(port),
            sender_chain_info: chain.get_peer_chain_info(),
            partial_edge_info: PartialEdgeInfo::new(
                &pm.cfg.node_id(),
                &pm.cfg.node_id(),
                1,
                &pm.cfg.node_key,
            ),
        }))
        .await;
    let reason = events
        .recv_until(|ev| match ev {
            Event::PeerManager(PME::ConnectionClosed(ev)) if ev.stream_id == stream_id => {
                Some(ev.reason)
            }
            Event::PeerManager(PME::HandshakeCompleted(ev)) if ev.stream_id == stream_id => {
                panic!("PeerManager accepted the handshake")
            }
            _ => None,
        })
        .await;
    assert_eq!(
        ClosingReason::RejectedByPeerManager(RegisterPeerError::PoolError(
            connection::PoolError::LoopConnection
        )),
        reason
    );
>>>>>>> 017b433f
}<|MERGE_RESOLUTION|>--- conflicted
+++ resolved
@@ -1,12 +1,10 @@
 use crate::concurrency::rate;
 use crate::config;
 use crate::network_protocol::testonly as data;
-<<<<<<< HEAD
-use crate::network_protocol::{Encoding, SyncAccountsData};
-=======
-use crate::network_protocol::{Encoding, Handshake, PartialEdgeInfo, PeerAddr, SyncAccountsData};
->>>>>>> 017b433f
-use crate::network_protocol::{Ping, RoutedMessageBody, EDGE_MIN_TIMESTAMP_NONCE};
+use crate::network_protocol::{
+    Encoding, Handshake, PartialEdgeInfo, Ping, RoutedMessageBody, SyncAccountsData,
+    EDGE_MIN_TIMESTAMP_NONCE,
+};
 use crate::peer;
 use crate::peer::peer_actor::ClosingReason;
 use crate::peer_manager;
@@ -22,12 +20,8 @@
 use crate::types::{PeerMessage, RoutingTableUpdate};
 use itertools::Itertools;
 use near_o11y::testonly::init_test_logger;
-<<<<<<< HEAD
-use near_primitives::network::PeerId;
 use near_primitives::types::EpochId;
-=======
 use near_primitives::version::PROTOCOL_VERSION;
->>>>>>> 017b433f
 use pretty_assertions::assert_eq;
 use rand::seq::SliceRandom as _;
 use rand::Rng as _;
@@ -57,7 +51,7 @@
         force_encoding: Some(Encoding::Proto),
         nonce: None,
     };
-    let stream = tcp::Stream::connect(&pm.peer_info()).await.unwrap();
+    let stream = tcp::Stream::connect(&pm.peer_info(), tcp::Tier::T2).await.unwrap();
     let mut peer = peer::testonly::PeerHandle::start_endpoint(clock.clock(), cfg, stream).await;
     let edge = peer.complete_handshake().await;
 
@@ -139,7 +133,7 @@
             force_encoding: Some(Encoding::Proto),
             nonce: None,
         };
-        let stream = tcp::Stream::connect(&pm.peer_info()).await.unwrap();
+        let stream = tcp::Stream::connect(&pm.peer_info(), tcp::Tier::T2).await.unwrap();
         let mut peer = peer::testonly::PeerHandle::start_endpoint(clock.clock(), cfg, stream).await;
         let edge = peer.complete_handshake().await;
 
@@ -232,7 +226,7 @@
             // Connect with nonce equal to unix timestamp
             nonce: test.0,
         };
-        let stream = tcp::Stream::connect(&pm.peer_info()).await.unwrap();
+        let stream = tcp::Stream::connect(&pm.peer_info(), tcp::Tier::T2).await.unwrap();
         let mut peer = peer::testonly::PeerHandle::start_endpoint(clock.clock(), cfg, stream).await;
         if test.1 {
             peer.complete_handshake().await;
@@ -264,7 +258,7 @@
         force_encoding: Some(Encoding::Proto),
         nonce: None,
     };
-    let stream = tcp::Stream::connect(&pm.peer_info()).await.unwrap();
+    let stream = tcp::Stream::connect(&pm.peer_info(), tcp::Tier::T2).await.unwrap();
     let mut peer = peer::testonly::PeerHandle::start_endpoint(clock.clock(), cfg, stream).await;
     peer.complete_handshake().await;
     // await for peer manager to compute the routing table.
@@ -588,7 +582,6 @@
 }
 
 #[tokio::test]
-<<<<<<< HEAD
 async fn tier1_direct_connections() {
     init_test_logger();
     let mut rng = make_rng(921853233);
@@ -656,9 +649,7 @@
                 }
                 events
                     .recv_until(|ev| match ev {
-                        Event::PeerManager(PME::PeerRegistered(_, connection::Tier::T1)) => {
-                            Some(())
-                        }
+                        Event::PeerManager(PME::HandshakeCompleted(_)) => Some(()),
                         _ => None,
                     })
                     .await;
@@ -671,10 +662,7 @@
 }
 
 #[tokio::test]
-async fn loop_connection_should_fail_safely() {
-=======
 async fn loop_connection() {
->>>>>>> 017b433f
     init_test_logger();
     let mut rng = make_rng(921853233);
     let rng = &mut rng;
@@ -686,13 +674,6 @@
         near_store::db::TestDB::new(),
         chain.make_config(rng),
         chain.clone(),
-<<<<<<< HEAD
-    ).await;
-    let mut cfg = chain.make_config(rng);
-    cfg.node_key = pm.cfg.node_key.clone(); 
-    pm.start_inbound(chain.clone(), cfg.clone()).await.fail_handshake(&clock.clock()).await;
-    pm.start_outbound(chain.clone(), cfg).await.fail_handshake(&clock.clock()).await;
-=======
     )
     .await;
     let mut cfg = chain.make_config(rng);
@@ -706,13 +687,13 @@
     );
 
     // An inbound connection pretending to be a loop should be rejected.
-    let stream = tcp::Stream::connect(&pm.peer_info()).await.unwrap();
+    let stream = tcp::Stream::connect(&pm.peer_info(), tcp::Tier::T2).await.unwrap();
     let stream_id = stream.id();
     let port = stream.local_addr.port();
     let mut events = pm.events.from_now();
     let mut stream = Stream::new(Some(Encoding::Proto), stream);
     stream
-        .write(&PeerMessage::Handshake(Handshake {
+        .write(&PeerMessage::Tier2Handshake(Handshake {
             protocol_version: PROTOCOL_VERSION,
             oldest_supported_version: PROTOCOL_VERSION,
             sender_peer_id: pm.cfg.node_id(),
@@ -744,5 +725,4 @@
         )),
         reason
     );
->>>>>>> 017b433f
 }