<<<<<<< HEAD
use crate::network_protocol::edge::{Edge, PartialEdgeInfo};
use crate::network_protocol::{PeerChainInfoV2, PeerInfo, RoutedMessage};
/// Contains types that belong to the `network protocol.
///
/// WARNING WARNING WARNING
/// WARNING WARNING WARNING
/// We need to maintain backwards compatibility, all changes to this file needs to be reviews.
=======
//! Contains types that belong to the `network protocol.
//!
//! WARNING WARNING WARNING
//! WARNING WARNING WARNING
//! We need to maintain backwards compatibility, all changes to this file needs to be reviews.
use crate::network_protocol::edge::{Edge, PartialEdgeInfo};
use crate::network_protocol::{PeerChainInfoV2, PeerInfo, RoutedMessage};
>>>>>>> 017b433f
use borsh::{BorshDeserialize, BorshSerialize};
use near_primitives::block::{Block, BlockHeader, GenesisId};
use near_primitives::challenge::Challenge;
use near_primitives::hash::CryptoHash;
use near_primitives::network::{AnnounceAccount, PeerId};
use near_primitives::syncing::{EpochSyncFinalizationResponse, EpochSyncResponse};
use near_primitives::transaction::SignedTransaction;
use near_primitives::types::EpochId;
use std::fmt;
use std::fmt::Formatter;

#[derive(BorshSerialize, PartialEq, Eq, Clone, Debug)]
/// Structure representing handshake between peers.
/// This replaces deprecated handshake `HandshakeV2`.
pub struct Handshake {
    /// Current protocol version.
    pub(crate) protocol_version: u32,
    /// Oldest supported protocol version.
    pub(crate) oldest_supported_version: u32,
    /// Sender's peer id.
    pub(crate) sender_peer_id: PeerId,
    /// Receiver's peer id.
    pub(crate) target_peer_id: PeerId,
    /// Sender's listening addr.
    pub(crate) sender_listen_port: Option<u16>,
    /// Peer's chain information.
    pub(crate) sender_chain_info: PeerChainInfoV2,
    /// Represents new `edge`. Contains only `none` and `Signature` from the sender.
    pub(crate) partial_edge_info: PartialEdgeInfo,
}

/// Struct describing the layout for Handshake.
/// It is used to automatically derive BorshDeserialize.
#[derive(BorshSerialize, BorshDeserialize, PartialEq, Eq, Clone, Debug)]
struct HandshakeAutoDes {
    /// Protocol version.
    protocol_version: u32,
    /// Oldest supported protocol version.
    oldest_supported_version: u32,
    /// Sender's peer id.
    sender_peer_id: PeerId,
    /// Receiver's peer id.
    target_peer_id: PeerId,
    /// Sender's listening addr.
    sender_listen_port: Option<u16>,
    /// Peer's chain information.
    sender_chain_info: PeerChainInfoV2,
    /// Info for new edge.
    partial_edge_info: PartialEdgeInfo,
}

// Use custom deserializer for HandshakeV2. Try to read version of the other peer from the header.
// If the version is supported then fallback to standard deserializer.
impl BorshDeserialize for Handshake {
    fn deserialize(buf: &mut &[u8]) -> std::io::Result<Self> {
        <HandshakeAutoDes as BorshDeserialize>::deserialize(buf).map(Into::into)
    }
}

impl From<HandshakeAutoDes> for Handshake {
    fn from(handshake: HandshakeAutoDes) -> Self {
        Self {
            protocol_version: handshake.protocol_version,
            oldest_supported_version: handshake.oldest_supported_version,
            sender_peer_id: handshake.sender_peer_id,
            target_peer_id: handshake.target_peer_id,
            sender_listen_port: handshake.sender_listen_port,
            sender_chain_info: handshake.sender_chain_info,
            partial_edge_info: handshake.partial_edge_info,
        }
    }
}

#[derive(Default, BorshSerialize, BorshDeserialize, PartialEq, Eq, Clone, Debug)]
pub(super) struct RoutingTableUpdate {
    pub edges: Vec<Edge>,
    pub accounts: Vec<AnnounceAccount>,
}

#[derive(BorshSerialize, BorshDeserialize, PartialEq, Eq, Clone, Debug)]
pub enum HandshakeFailureReason {
    ProtocolVersionMismatch { version: u32, oldest_supported_version: u32 },
    GenesisMismatch(GenesisId),
    InvalidTarget,
}
const _: () = assert!(
    std::mem::size_of::<HandshakeFailureReason>() <= 64,
    "HandshakeFailureReason > 64 bytes"
);

impl fmt::Display for HandshakeFailureReason {
    fn fmt(&self, f: &mut Formatter<'_>) -> fmt::Result {
        write!(f, "HandshakeFailureReason")
    }
}

impl std::error::Error for HandshakeFailureReason {}

/// Warning, position of each message type in this enum defines the protocol due to serialization.
/// DO NOT MOVE, REORDER, DELETE items from the list. Only add new items to the end.
/// If need to remove old items - replace with `None`.
#[derive(BorshSerialize, BorshDeserialize, PartialEq, Eq, Clone, Debug, strum::AsRefStr)]
// TODO(#1313): Use Box
#[allow(clippy::large_enum_variant)]
pub(super) enum PeerMessage {
    Handshake(Handshake),
    HandshakeFailure(PeerInfo, HandshakeFailureReason),
    /// When a failed nonce is used by some peer, this message is sent back as evidence.
    LastEdge(Edge),
    /// Contains accounts and edge information.
    SyncRoutingTable(RoutingTableUpdate),
    RequestUpdateNonce(PartialEdgeInfo),
    ResponseUpdateNonce(Edge),

    PeersRequest,
    PeersResponse(Vec<PeerInfo>),

    BlockHeadersRequest(Vec<CryptoHash>),
    BlockHeaders(Vec<BlockHeader>),

    BlockRequest(CryptoHash),
    Block(Block),

    Transaction(SignedTransaction),
    Routed(Box<RoutedMessage>),

    /// Gracefully disconnect from other peer.
    Disconnect,
    Challenge(Challenge),
    _HandshakeV2,
    EpochSyncRequest(EpochId),
    EpochSyncResponse(Box<EpochSyncResponse>),
    EpochSyncFinalizationRequest(EpochId),
    EpochSyncFinalizationResponse(Box<EpochSyncFinalizationResponse>),

    _RoutingTableSyncV2,
}
#[cfg(target_arch = "x86_64")] // Non-x86_64 doesn't match this requirement yet but it's not bad as it's not production-ready
const _: () = assert!(std::mem::size_of::<PeerMessage>() <= 1144, "PeerMessage > 1144 bytes");<|MERGE_RESOLUTION|>--- conflicted
+++ resolved
@@ -1,12 +1,3 @@
-<<<<<<< HEAD
-use crate::network_protocol::edge::{Edge, PartialEdgeInfo};
-use crate::network_protocol::{PeerChainInfoV2, PeerInfo, RoutedMessage};
-/// Contains types that belong to the `network protocol.
-///
-/// WARNING WARNING WARNING
-/// WARNING WARNING WARNING
-/// We need to maintain backwards compatibility, all changes to this file needs to be reviews.
-=======
 //! Contains types that belong to the `network protocol.
 //!
 //! WARNING WARNING WARNING
@@ -14,7 +5,6 @@
 //! We need to maintain backwards compatibility, all changes to this file needs to be reviews.
 use crate::network_protocol::edge::{Edge, PartialEdgeInfo};
 use crate::network_protocol::{PeerChainInfoV2, PeerInfo, RoutedMessage};
->>>>>>> 017b433f
 use borsh::{BorshDeserialize, BorshSerialize};
 use near_primitives::block::{Block, BlockHeader, GenesisId};
 use near_primitives::challenge::Challenge;
