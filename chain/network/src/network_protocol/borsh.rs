--- conflicted
+++ resolved
@@ -132,15 +132,6 @@
     /// Gracefully disconnect from other peer.
     Disconnect,
     Challenge(Challenge),
-<<<<<<< HEAD
-    _HandshakeV2,
-    _EpochSyncRequest,
-    _EpochSyncResponse,
-    _EpochSyncFinalizationRequest,
-    _EpochSyncFinalizationResponse,
-=======
->>>>>>> 8c42071c
-
     _HandshakeV2,
     _EpochSyncRequest,
     _EpochSyncResponse,
