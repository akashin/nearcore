--- conflicted
+++ resolved
@@ -29,13 +29,7 @@
 use crate::network_protocol;
 use crate::network_protocol::SignedAccountData;
 use crate::types::AccountKeys;
-<<<<<<< HEAD
 use near_crypto::PublicKey;
-//use near_primitives::network::PeerId;
-//use near_primitives::types::{AccountId, EpochId};
-=======
-use near_primitives::types::{AccountId, EpochId};
->>>>>>> 812eb188
 use rayon::iter::ParallelBridge;
 use std::collections::HashMap;
 use std::sync::Arc;
@@ -145,7 +139,6 @@
 
         // Verify the signatures in parallel.
         // Verification will stop at the first encountered error.
-<<<<<<< HEAD
         let (data, ok) = concurrency::rayon::run(move || {
             concurrency::rayon::try_map(new_data.into_values().par_bridge(), |d| {
                 match d.payload().verify(&d.account_key) {
@@ -155,15 +148,6 @@
             })
         })
         .await;
-=======
-        let (data, ok) =
-            concurrency::rayon::try_map(data_and_keys.into_values().par_bridge(), |(d, key)| {
-                if d.payload().verify(&key).is_ok() {
-                    return Some(d);
-                }
-                return None;
-            });
->>>>>>> 812eb188
         if !ok {
             return (data, Some(Error::InvalidSignature));
         }
@@ -179,11 +163,7 @@
     ) -> (Vec<Arc<SignedAccountData>>, Option<Error>) {
         let this = self.clone();
         // Execute verification on the rayon threadpool.
-<<<<<<< HEAD
         let (data, err) = this.verify(data).await;
-=======
-        let (data, err) = concurrency::rayon::run(move || this.verify(data)).await;
->>>>>>> 812eb188
         // Insert the successfully verified data, even if an error has been encountered.
         let inserted =
             self.0.update(|inner| data.into_iter().filter_map(|d| inner.try_insert(d)).collect());
