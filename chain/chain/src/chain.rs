--- conflicted
+++ resolved
@@ -19,18 +19,13 @@
 
 use crate::byzantine_assert;
 use crate::error::{Error, ErrorKind};
-<<<<<<< HEAD
+use crate::metrics;
 use crate::store::{ChainStore, ChainStoreAccess, ChainStoreUpdate, ShardInfo, StateSyncInfo};
 use crate::types::{
     AcceptedBlock, Block, BlockHeader, BlockStatus, Provenance, ReceiptList, ReceiptProofResponse,
     ReceiptResponse, RootProof, RuntimeAdapter, ShardStateSyncResponseHeader,
     ShardStateSyncResponsePart, StateHeaderKey, Tip, ValidatorSignatureVerificationResult,
 };
-=======
-use crate::metrics;
-use crate::store::{ChainStore, ChainStoreAccess, ChainStoreUpdate};
-use crate::types::{Block, BlockHeader, BlockStatus, Provenance, RuntimeAdapter, Tip};
->>>>>>> 731fa47b
 
 /// Maximum number of orphans chain can store.
 pub const MAX_ORPHAN_SIZE: usize = 1024;
@@ -350,25 +345,17 @@
         F: Copy + FnMut(AcceptedBlock) -> (),
         F2: Copy + FnMut(Vec<ShardChunkHeader>) -> (),
     {
-<<<<<<< HEAD
         let block_hash = block.hash();
-
+        let timer = near_metrics::start_timer(&metrics::BLOCK_PROCESSING_TIME);
         let res =
             self.process_block_single(me, block, provenance, block_accepted, block_misses_chunks);
+        near_metrics::stop_timer(timer);
         if res.is_ok() {
+            near_metrics::inc_counter(&metrics::BLOCK_PROCESSED_SUCCESSFULLY_TOTAL);
+
             if let Some(new_res) =
                 self.check_orphans(me, block_hash, block_accepted, block_misses_chunks)
             {
-=======
-        let hash = block.hash();
-        let timer = near_metrics::start_timer(&metrics::BLOCK_PROCESSING_TIME);
-        let res = self.process_block_single(block, provenance, block_accepted);
-        near_metrics::stop_timer(timer);
-        if res.is_ok() {
-            near_metrics::inc_counter(&metrics::BLOCK_PROCESSED_SUCCESSFULLY_TOTAL);
-
-            if let Some(new_res) = self.check_orphans(hash, block_accepted) {
->>>>>>> 731fa47b
                 return Ok(Some(new_res));
             }
         }
@@ -595,13 +582,11 @@
         F: FnMut(AcceptedBlock) -> (),
         F2: Copy + FnMut(Vec<ShardChunkHeader>) -> (),
     {
-<<<<<<< HEAD
+        near_metrics::inc_counter(&metrics::BLOCK_PROCESSED_TOTAL);
+
         if block.chunks.len() != self.runtime_adapter.num_shards() as usize {
             return Err(ErrorKind::IncorrectNumberOfChunkHeaders.into());
         }
-=======
-        near_metrics::inc_counter(&metrics::BLOCK_PROCESSED_TOTAL);
->>>>>>> 731fa47b
 
         let prev_head = self.store.head()?;
         let mut chain_update = ChainUpdate::new(
@@ -614,16 +599,13 @@
         let maybe_new_head = chain_update.process_block(me, &block, &provenance);
 
         match maybe_new_head {
-<<<<<<< HEAD
             Ok((head, needs_to_start_fetching_state)) => {
                 chain_update.commit()?;
                 if needs_to_start_fetching_state {
                     debug!("Downloading state for block {}", block.hash());
                     self.start_downloading_state(me, &block)?;
                 }
-=======
-            Ok(head) => {
-                // Metrics
+
                 match &head {
                     Some(tip) => {
                         near_metrics::set_gauge(
@@ -653,7 +635,6 @@
                     })
                     .sum::<i64>();
                 near_metrics::set_gauge(&metrics::VALIDATOR_AMOUNT_STAKED, sum);
->>>>>>> 731fa47b
 
                 let status = self.determine_status(head.clone(), prev_head);
 
@@ -817,7 +798,7 @@
                 debug!(target: "chain", "Check orphans: found {} orphans", orphans.len());
                 for orphan in orphans.into_iter() {
                     let block_hash = orphan.block.hash();
-<<<<<<< HEAD
+                    let timer = near_metrics::start_timer(&metrics::BLOCK_PROCESSING_TIME);
                     let res = self.process_block_single(
                         me,
                         orphan.block,
@@ -825,12 +806,7 @@
                         block_accepted,
                         block_misses_chunks,
                     );
-=======
-                    let timer = near_metrics::start_timer(&metrics::BLOCK_PROCESSING_TIME);
-                    let res =
-                        self.process_block_single(orphan.block, orphan.provenance, block_accepted);
                     near_metrics::stop_timer(timer);
->>>>>>> 731fa47b
                     match res {
                         Ok(maybe_tip) => {
                             near_metrics::inc_counter(&metrics::BLOCK_PROCESSED_SUCCESSFULLY_TOTAL);
@@ -2127,12 +2103,8 @@
         if block.header.inner.total_weight > head.total_weight {
             let tip = Tip::from_header(&block.header);
 
-<<<<<<< HEAD
             self.chain_store_update.save_body_head(&tip)?;
-=======
-            self.chain_store_update.save_body_head(&tip);
             near_metrics::set_gauge(&metrics::BLOCK_HEIGHT_HEAD, tip.height as i64);
->>>>>>> 731fa47b
             debug!(target: "chain", "Head updated to {} at {}", tip.last_block_hash, tip.height);
             Ok(Some(tip))
         } else {
