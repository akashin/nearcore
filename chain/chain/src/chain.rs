use std::collections::{HashMap, HashSet};
use std::iter::FromIterator;
use std::sync::Arc;
use std::time::{Duration as TimeDuration, Instant};

use chrono::prelude::{DateTime, Utc};
use chrono::Duration;
use log::{debug, info};

use near_primitives::hash::CryptoHash;
use near_primitives::transaction::{ReceiptTransaction, TransactionResult};
<<<<<<< HEAD
use near_primitives::types::{AccountId, BlockIndex, MerkleHash, ShardId};
=======
use near_primitives::types::{BlockIndex, GasUsage, MerkleHash, ShardId};
>>>>>>> 1a8f879c
use near_store::Store;

use crate::error::{Error, ErrorKind};
use crate::store::{ChainStore, ChainStoreAccess, ChainStoreUpdate, ChunkExtra, StateSyncInfo};
use crate::types::{
    Block, BlockHeader, BlockStatus, Provenance, RuntimeAdapter, ShardFullChunkOrOnePart, Tip,
};
use near_primitives::sharding::{ChunkHash, ShardChunk, ShardChunkHeader};

/// Maximum number of orphans chain can store.
pub const MAX_ORPHAN_SIZE: usize = 1024;

/// Maximum age of orhpan to store in the chain.
const MAX_ORPHAN_AGE_SECS: u64 = 300;

/// Refuse blocks more than this many block intervals in the future (as in bitcoin).
const ACCEPTABLE_TIME_DIFFERENCE: i64 = 12 * 10;

enum ApplyChunksMode {
    ThisEpoch,
    NextEpoch,
}

pub struct Orphan {
    block: Block,
    provenance: Provenance,
    added: Instant,
}

pub struct OrphanBlockPool {
    orphans: HashMap<CryptoHash, Orphan>,
    height_idx: HashMap<u64, Vec<CryptoHash>>,
    evicted: usize,
}

impl OrphanBlockPool {
    fn new() -> OrphanBlockPool {
        OrphanBlockPool { orphans: HashMap::default(), height_idx: HashMap::default(), evicted: 0 }
    }

    fn len(&self) -> usize {
        self.orphans.len()
    }

    fn len_evicted(&self) -> usize {
        self.evicted
    }

    fn add(&mut self, orphan: Orphan) {
        let height_hashes = self.height_idx.entry(orphan.block.header.height).or_insert(vec![]);
        height_hashes.push(orphan.block.hash());
        self.orphans.insert(orphan.block.hash(), orphan);

        if self.orphans.len() > MAX_ORPHAN_SIZE {
            let old_len = self.orphans.len();

            self.orphans.retain(|_, ref mut x| {
                x.added.elapsed() < TimeDuration::from_secs(MAX_ORPHAN_AGE_SECS)
            });
            let mut heights = self.height_idx.keys().cloned().collect::<Vec<u64>>();
            heights.sort_unstable();
            let mut removed_hashes: HashSet<CryptoHash> = HashSet::default();
            for h in heights.iter().rev() {
                if let Some(hash) = self.height_idx.remove(h) {
                    for h in hash {
                        let _ = self.orphans.remove(&h);
                        removed_hashes.insert(h);
                    }
                }
                if self.orphans.len() < MAX_ORPHAN_SIZE {
                    break;
                }
            }
            self.height_idx.retain(|_, ref mut xs| xs.iter().any(|x| !removed_hashes.contains(&x)));

            self.evicted += old_len - self.orphans.len();
        }
    }

    pub fn contains(&self, hash: &CryptoHash) -> bool {
        self.orphans.contains_key(hash)
    }

    pub fn remove_by_height(&mut self, height: BlockIndex) -> Option<Vec<Orphan>> {
        self.height_idx
            .remove(&height)
            .map(|hs| hs.iter().filter_map(|h| self.orphans.remove(h)).collect())
    }

    pub fn all_heights(&self) -> Vec<u64> {
        self.height_idx.keys().cloned().collect()
    }
}

/// Chain genesis configuration.
#[derive(Clone)]
pub struct ChainGenesis {
    pub time: DateTime<Utc>,
    pub gas_limit: GasUsage,
}

impl ChainGenesis {
    pub fn new(time: DateTime<Utc>, gas_limit: GasUsage) -> Self {
        Self { time, gas_limit }
    }
}

/// Facade to the blockchain block processing and storage.
/// Provides current view on the state according to the chain state.
pub struct Chain {
    store: ChainStore,
    runtime_adapter: Arc<dyn RuntimeAdapter>,
    orphans: OrphanBlockPool,
    blocks_with_missing_chunks: OrphanBlockPool,
    genesis: BlockHeader,
}

impl Chain {
    pub fn new(
        store: Arc<Store>,
        runtime_adapter: Arc<dyn RuntimeAdapter>,
        chain_genesis: ChainGenesis,
    ) -> Result<Chain, Error> {
        let mut store = ChainStore::new(store);

        // Get runtime initial state and create genesis block out of it.
        let (state_store_update, state_roots) = runtime_adapter.genesis_state();
<<<<<<< HEAD
        let genesis =
            Block::genesis(state_roots.clone(), genesis_time, runtime_adapter.num_shards());
=======
        let genesis = Block::genesis(state_roots[0], chain_genesis.time, chain_genesis.gas_limit);
>>>>>>> 1a8f879c

        // Check if we have a head in the store, otherwise pick genesis block.
        let mut store_update = store.store_update();
        let head_res = store_update.head();
        let head: Tip;
        match head_res {
            Ok(h) => {
                head = h;

                // Check that genesis in the store is the same as genesis given in the config.
                let genesis_hash = store_update.get_block_hash_by_height(0)?;
                if genesis_hash != genesis.hash() {
                    return Err(ErrorKind::Other(format!(
                        "Genesis mismatch between storage and config: {:?} vs {:?}",
                        genesis_hash,
                        genesis.hash()
                    ))
                    .into());
                }

                // Check we have the header corresponding to the header_head.
                let header_head = store_update.header_head()?;
                if store_update.get_block_header(&header_head.last_block_hash).is_err() {
                    // Reset header head and "sync" head to be consistent with current block head.
                    store_update.save_header_head(&head)?;
                    store_update.save_sync_head(&head);
                } else {
                    // Reset sync head to be consistent with current header head.
                    store_update.save_sync_head(&header_head);
                }
                // TODO: perform validation that latest state in runtime matches the stored chain.
            }
            Err(err) => match err.kind() {
                ErrorKind::DBNotFoundErr(_) => {
                    runtime_adapter
                        .add_validator_proposals(
                            CryptoHash::default(),
                            genesis.hash(),
                            0,
                            vec![],
                            vec![],
                        )
                        .map_err(|err| ErrorKind::Other(err.to_string()))?;
                    store_update.save_block_header(genesis.header.clone());
                    store_update.save_block(genesis.clone());

                    for (chunk_header, state_root) in genesis.chunks.iter().zip(state_roots.iter())
                    {
                        store_update.save_chunk_extra(
                            &chunk_header.chunk_hash(),
                            ChunkExtra::new(state_root, vec![], 0),
                        );
                    }

                    head = Tip::from_header(&genesis.header);
                    store_update.save_head(&head)?;
                    store_update.save_sync_head(&head);

                    store_update.merge(state_store_update);

                    info!(target: "chain", "Init: saved genesis: {:?} / {:?}", genesis.hash(), state_roots);
                }
                e => return Err(e.into()),
            },
        }
        store_update.commit()?;

        info!(target: "chain", "Init: head: {} @ {} [{}]", head.total_weight.to_num(), head.height, head.last_block_hash);

        Ok(Chain {
            store,
            runtime_adapter,
            orphans: OrphanBlockPool::new(),
            blocks_with_missing_chunks: OrphanBlockPool::new(),
            genesis: genesis.header,
        })
    }

    pub fn all_heights_with_missing_chunks(&self) -> Vec<u64> {
        self.blocks_with_missing_chunks.all_heights()
    }

    /// Reset "sync" head to current header head.
    /// Do this when first transition to header syncing.
    pub fn reset_sync_head(&mut self) -> Result<Tip, Error> {
        let mut chain_store_update = self.store.store_update();
        let header_head = chain_store_update.header_head()?;
        chain_store_update.save_sync_head(&header_head);
        chain_store_update.commit()?;
        Ok(header_head)
    }

    /// Process a block header received during "header first" propagation.
    pub fn process_block_header(&mut self, header: &BlockHeader) -> Result<(), Error> {
        // We create new chain update, but it's not going to be committed so it's read only.
        let mut chain_update = ChainUpdate::new(
            &mut self.store,
            self.runtime_adapter.clone(),
            &self.orphans,
            &self.blocks_with_missing_chunks,
        );
        chain_update.process_block_header(header)?;
        Ok(())
    }

    /// Process a received or produced block, and unroll any orphans that may depend on it.
    /// Changes current state, and calls `block_accepted` callback in case block was successfully applied.
    pub fn process_block<F, F2>(
        &mut self,
        me: &Option<AccountId>,
        block: Block,
        provenance: Provenance,
        block_accepted: F,
        block_misses_chunks: F2,
    ) -> Result<Option<Tip>, Error>
    where
        F: Copy + FnMut(&Block, BlockStatus, Provenance) -> (),
        F2: Copy + FnMut(Vec<ShardChunkHeader>) -> (),
    {
        let height = block.header.height;
        let res =
            self.process_block_single(me, block, provenance, block_accepted, block_misses_chunks);
        if res.is_ok() {
            if let Some(new_res) =
                self.check_orphans(me, height + 1, block_accepted, block_misses_chunks)
            {
                return Ok(Some(new_res));
            }
        }
        res
    }

    /// Processes headers and adds them to store for syncing.
    pub fn sync_block_headers(&mut self, mut headers: Vec<BlockHeader>) -> Result<(), Error> {
        // Sort headers by heights if they are out of order.
        headers.sort_by(|left, right| left.height.cmp(&right.height));

        let _first_header = if let Some(header) = headers.first() {
            debug!(target: "chain", "Sync block headers: {} headers from {} at {}", headers.len(), header.hash(), header.height);
            header
        } else {
            return Ok(());
        };

        let all_known = if let Some(last_header) = headers.last() {
            self.store.get_block_header(&last_header.hash()).is_ok()
        } else {
            false
        };

        if !all_known {
            // Validate header and then add to the chain.
            for header in headers.iter() {
                let mut chain_update = ChainUpdate::new(
                    &mut self.store,
                    self.runtime_adapter.clone(),
                    &self.orphans,
                    &self.blocks_with_missing_chunks,
                );

                chain_update.validate_header(header, &Provenance::SYNC)?;
                chain_update.chain_store_update.save_block_header(header.clone());
                chain_update.commit()?;

                // Add validator proposals for given header.
                self.runtime_adapter
                    .add_validator_proposals(
                        header.prev_hash,
                        header.hash(),
                        header.height,
                        header.validator_proposal.clone(),
                        vec![],
                    )
                    .map_err(|err| ErrorKind::Other(err.to_string()))?;
            }
        }

        let mut chain_update = ChainUpdate::new(
            &mut self.store,
            self.runtime_adapter.clone(),
            &self.orphans,
            &self.blocks_with_missing_chunks,
        );

        if let Some(header) = headers.last() {
            // Update sync_head regardless of the total weight.
            chain_update.update_sync_head(header)?;
            // Update header_head if total weight changed.
            chain_update.update_header_head(header)?;
        }

        chain_update.commit()
    }

    /// Check if state download is required, otherwise return hashes of blocks to fetch.
    pub fn check_state_needed(
        &mut self,
        block_fetch_horizon: BlockIndex,
    ) -> Result<(bool, Vec<CryptoHash>), Error> {
        let block_head = self.head()?;
        let header_head = self.header_head()?;
        let mut hashes = vec![];

        if block_head.total_weight >= header_head.total_weight {
            return Ok((false, hashes));
        }

        // Find common block between header chain and block chain.
        let mut oldest_height = 0;
        let mut current = self.get_block_header(&header_head.last_block_hash).map(|h| h.clone());
        while let Ok(header) = current {
            if header.height <= block_head.height {
                if self.is_on_current_chain(&header).is_ok() {
                    break;
                }
            }

            oldest_height = header.height;
            hashes.push(header.hash());
            current = self.get_previous_header(&header).map(|h| h.clone());
        }

        let sync_head = self.sync_head()?;
        if oldest_height < sync_head.height.saturating_sub(block_fetch_horizon) {
            return Ok((true, vec![]));
        }
        Ok((false, hashes))
    }

    /// Returns if given block header on the current chain.
    fn is_on_current_chain(&mut self, header: &BlockHeader) -> Result<(), Error> {
        let chain_header = self.get_header_by_height(header.height)?;
        if chain_header.hash() == header.hash() {
            Ok(())
        } else {
            Err(ErrorKind::Other(format!("{} not on current chain", header.hash())).into())
        }
    }

    /// Finds first of the given hashes that is known on the main chain.
    pub fn find_common_header(&mut self, hashes: &Vec<CryptoHash>) -> Option<BlockHeader> {
        for hash in hashes {
            if let Ok(header) = self.get_block_header(&hash).map(|h| h.clone()) {
                if let Ok(header_at_height) = self.get_header_by_height(header.height) {
                    if header.hash() == header_at_height.hash() {
                        return Some(header);
                    }
                }
            }
        }
        None
    }

    fn determine_status(&self, head: Option<Tip>, prev_head: Tip) -> BlockStatus {
        let has_head = head.is_some();
        let mut is_next_block = false;

        let old_hash = if let Some(head) = head {
            if head.prev_block_hash == prev_head.last_block_hash {
                is_next_block = true;
                None
            } else {
                Some(prev_head.last_block_hash)
            }
        } else {
            None
        };

        match (has_head, is_next_block) {
            (true, true) => BlockStatus::Next,
            (true, false) => BlockStatus::Reorg(old_hash.unwrap()),
            (false, _) => BlockStatus::Fork,
        }
    }

    pub fn reset_heads_post_state_sync<F, F2>(
        &mut self,
        me: &Option<AccountId>,
        sync_hash: CryptoHash,
        block_accepted: F,
        block_misses_chunks: F2,
    ) -> Result<(), Error>
    where
        F: Copy + FnMut(&Block, BlockStatus, Provenance) -> (),
        F2: Copy + FnMut(Vec<ShardChunkHeader>) -> (),
    {
        // Get header we were syncing into.
        let header = self.get_block_header(&sync_hash)?;
        let hash = header.prev_hash;
        let prev_header = self.get_block_header(&hash)?;
        let height = prev_header.height;
        let tip = Tip::from_header(prev_header);
        // Update related heads now.
        let mut chain_store_update = self.mut_store().store_update();
        chain_store_update.save_body_head(&tip);
        chain_store_update.save_body_tail(&tip);
        chain_store_update.commit()?;

        // Check if there are any orphans unlocked by this state sync.
        // We can't fail beyond this point because the caller will not process accepted blocks
        //    and the blocks with missing chunks if this method fails
        self.check_orphans(me, height + 1, block_accepted, block_misses_chunks);
        Ok(())
    }

    fn start_downloading_state(
        &mut self,
        me: &Option<AccountId>,
        block: &Block,
    ) -> Result<(), Error> {
        let prev_hash = block.header.prev_hash;
        let shards_to_dl = self.get_shards_to_dl_state(me, prev_hash);
        let prev_block = self.get_block(&prev_hash)?;

        debug!(target: "chain", "Downloading state for {:?}, I'm {:?}", shards_to_dl, me);

        let state_dl_info = StateSyncInfo {
            epoch_tail_hash: block.header.hash(),
            shards: shards_to_dl
                .iter()
                .map(|shard_id| {
                    let chunk = &prev_block.chunks[*shard_id as usize];
                    (*shard_id, chunk.chunk_hash())
                })
                .collect(),
        };

        let mut chain_store_update = ChainStoreUpdate::new(&mut self.store);

        chain_store_update.add_state_dl_info(state_dl_info);

        chain_store_update.commit()?;

        Ok(())
    }

    fn process_block_single<F, F2>(
        &mut self,
        me: &Option<AccountId>,
        block: Block,
        provenance: Provenance,
        mut block_accepted: F,
        mut block_misses_chunks: F2,
    ) -> Result<Option<Tip>, Error>
    where
        F: FnMut(&Block, BlockStatus, Provenance) -> (),
        F2: Copy + FnMut(Vec<ShardChunkHeader>) -> (),
    {
        if block.chunks.len() != self.runtime_adapter.num_shards() as usize {
            return Err(ErrorKind::IncorrectNumberOfChunkHeaders.into());
        }

        let prev_head = self.store.head()?;
        let mut chain_update = ChainUpdate::new(
            &mut self.store,
            self.runtime_adapter.clone(),
            &self.orphans,
            &self.blocks_with_missing_chunks,
        );
        let maybe_new_head = chain_update.process_block(me, &block, &provenance);

        if let Ok(_) = maybe_new_head {
            chain_update.commit()?;
        }

        match maybe_new_head {
            Ok((head, needs_to_start_fetching_state)) => {
                if needs_to_start_fetching_state {
                    debug!("Downloading state for block {}", block.hash());
                    self.start_downloading_state(me, &block)?;
                }

                let status = self.determine_status(head.clone(), prev_head);

                // Notify other parts of the system of the update.
                block_accepted(&block, status, provenance);

                Ok(head)
            }
            Err(e) => match e.kind() {
                ErrorKind::Orphan => {
                    let block_hash = block.hash();
                    let orphan = Orphan { block, provenance, added: Instant::now() };

                    self.orphans.add(orphan);

                    debug!(
                        target: "chain",
                        "Process block: orphan: {:?}, # orphans {}{}",
                        block_hash,
                        self.orphans.len(),
                        if self.orphans.len_evicted() > 0 {
                            format!(", # evicted {}", self.orphans.len_evicted())
                        } else {
                            String::new()
                        },
                    );
                    Err(ErrorKind::Orphan.into())
                }
                ErrorKind::ChunksMissing(missing_chunks) => {
                    let block_hash = block.hash();
                    block_misses_chunks(missing_chunks.clone());
                    let orphan = Orphan { block, provenance, added: Instant::now() };

                    self.blocks_with_missing_chunks.add(orphan);

                    debug!(
                        target: "chain",
                        "Process block: missing chunks. Block hash: {:?}. Missing chunks: {:?}",
                        block_hash, missing_chunks,
                    );
                    Err(ErrorKind::ChunksMissing(missing_chunks).into())
                }
                ErrorKind::Unfit(ref msg) => {
                    debug!(
                        target: "chain",
                        "Block {} at {} is unfit at this time: {}",
                        block.hash(),
                        block.header.height,
                        msg
                    );
                    Err(ErrorKind::Unfit(msg.clone()).into())
                }
                _ => Err(ErrorKind::Other(format!("{:?}", e)).into()),
            },
        }
    }

    pub fn prev_block_is_caught_up(
        &self,
        prev_prev_hash: &CryptoHash,
        prev_hash: &CryptoHash,
    ) -> Result<bool, Error> {
        // This method is identical to `ChainUpdate::prev_block_is_caught_up`, see important
        //    disclaimers in there on some dangers of using it
        Ok(!self.store.get_blocks_to_catchup(prev_prev_hash)?.contains(&prev_hash))
    }

    fn get_shards_to_dl_state(
        &self,
        me: &Option<AccountId>,
        parent_hash: CryptoHash,
    ) -> Vec<ShardId> {
        match me {
            None => vec![],
            Some(me) => (0..self.runtime_adapter.num_shards())
                .filter(|shard_id| {
                    self.runtime_adapter.will_care_about_shard(me, parent_hash, *shard_id)
                        && !self.runtime_adapter.cares_about_shard(me, parent_hash, *shard_id)
                })
                .collect(),
        }
    }

    /// Check if any block with missing chunk is ready to be processed
    pub fn check_blocks_with_missing_chunks<F, F2>(
        &mut self,
        me: &Option<AccountId>,
        height: BlockIndex,
        block_accepted: F,
        block_misses_chunks: F2,
    ) where
        F: Copy + FnMut(&Block, BlockStatus, Provenance) -> (),
        F2: Copy + FnMut(Vec<ShardChunkHeader>) -> (),
    {
        let mut new_blocks_accepted = false;
        if let Some(orphans) = self.blocks_with_missing_chunks.remove_by_height(height) {
            for orphan in orphans.into_iter() {
                let res = self.process_block_single(
                    me,
                    orphan.block,
                    orphan.provenance,
                    block_accepted,
                    block_misses_chunks,
                );
                match res {
                    Ok(_) => {
                        debug!(target: "chain", "Block with missing chunks is accepted; me: {:?}", me);
                        new_blocks_accepted = true;
                    }
                    Err(_) => {
                        debug!(target: "chain", "Block with missing chunks is declined; me: {:?}", me);
                    }
                }
            }
        };

        if new_blocks_accepted {
            self.check_orphans(me, height + 1, block_accepted, block_misses_chunks);
        }
    }

    /// Check for orphans, once a block is successfully added.
    pub fn check_orphans<F, F2>(
        &mut self,
        me: &Option<AccountId>,
        mut height: BlockIndex,
        block_accepted: F,
        block_misses_chunks: F2,
    ) -> Option<Tip>
    where
        F: Copy + FnMut(&Block, BlockStatus, Provenance) -> (),
        F2: Copy + FnMut(Vec<ShardChunkHeader>) -> (),
    {
        let initial_height = height;

        let mut orphan_accepted = false;
        let mut maybe_new_head = None;

        // Check if there are orphans we can process.
        debug!(target: "chain", "Check orphans: at {}, # orphans {}", height, self.orphans.len());
        loop {
            if let Some(orphans) = self.orphans.remove_by_height(height) {
                debug!(target: "chain", "Check orphans: found {} orphans", orphans.len());
                for orphan in orphans.into_iter() {
                    let res = self.process_block_single(
                        me,
                        orphan.block,
                        orphan.provenance,
                        block_accepted,
                        block_misses_chunks,
                    );
                    match res {
                        Ok(maybe_tip) => {
                            maybe_new_head = maybe_tip;
                            orphan_accepted = true;
                        }
                        Err(_) => {
                            debug!(target: "chain", "Orphan declined");
                        }
                    }
                }

                if orphan_accepted {
                    // Accepted a block, so should check if there are now new orphans unlocked.
                    height += 1;
                    continue;
                }
            }
            break;
        }

        if initial_height != height {
            debug!(
                target: "chain",
                "Check orphans: {} blocks accepted since height {}, remaining # orphans {}",
                height - initial_height,
                initial_height,
                self.orphans.len(),
            );
        }

        maybe_new_head
    }

    pub fn set_shard_state(
        &mut self,
        shard_id: ShardId,
        hash: CryptoHash,
        payload: Vec<u8>,
        _receipts: Vec<(CryptoHash, Vec<ReceiptTransaction>)>,
    ) -> Result<(), Error> {
        // TODO(1046): update this with any required changes for chunks support.
        let header = self.get_block_header(&hash)?;
        let (_prev_hash, state_root) = (header.prev_hash, header.prev_state_root);

        // Save state in the runtime, will also check it's validity.
        self.runtime_adapter
            .set_state(shard_id, state_root, payload)
            .map_err(|err| ErrorKind::InvalidStatePayload(err.to_string()))?;

        // Update pointers to state root and receipts.
        let /*mut*/ chain_store_update = self.store.store_update();
        // TODO XXX
        //chain_store_update.save_post_state_root(&prev_hash, &state_root);
        //chain_store_update.save_receipt(&prev_hash, receipts);
        chain_store_update.commit()?;

        Ok(())
    }

    pub fn catchup_blocks<F, F2>(
        &mut self,
        me: &Option<AccountId>,
        epoch_start: CryptoHash,
        block_accepted: F,
        block_misses_chunks: F2,
    ) -> Result<(), Error>
    where
        F: Copy + FnMut(&Block, BlockStatus, Provenance) -> (),
        F2: Copy + FnMut(Vec<ShardChunkHeader>) -> (),
    {
        debug!("Catching up blocks after syncing at {:?}, me: {:?}", epoch_start, me);
        let mut chain_update = ChainUpdate::new(
            &mut self.store,
            self.runtime_adapter.clone(),
            &self.orphans,
            &self.blocks_with_missing_chunks,
        );
        let affected_heights = chain_update.catchup_blocks(me, epoch_start)?;
        chain_update.commit()?;

        let affected_heights: HashSet<u64> = HashSet::from_iter(affected_heights);

        for height in affected_heights.iter() {
            self.check_orphans(me, height + 1, block_accepted, block_misses_chunks);
        }

        Ok(())
    }
}

/// Various chain getters.
impl Chain {
    /// Gets chain head.
    #[inline]
    pub fn head(&self) -> Result<Tip, Error> {
        self.store.head()
    }

    /// Gets chain header head.
    #[inline]
    pub fn header_head(&self) -> Result<Tip, Error> {
        self.store.header_head()
    }

    /// Gets "sync" head. This may be significantly different to current header chain.
    #[inline]
    pub fn sync_head(&self) -> Result<Tip, Error> {
        self.store.sync_head()
    }

    /// Header of the block at the head of the block chain (not the same thing as header_head).
    #[inline]
    pub fn head_header(&mut self) -> Result<&BlockHeader, Error> {
        self.store.head_header()
    }

    /// Gets a block by hash.
    #[inline]
    pub fn get_block(&mut self, hash: &CryptoHash) -> Result<&Block, Error> {
        self.store.get_block(hash)
    }

    /// Gets a chunk by hash.
    #[inline]
    pub fn get_chunk(&mut self, header: &ShardChunkHeader) -> Result<&ShardChunk, Error> {
        self.store.get_chunk(header)
    }

    /// Gets a block from the current chain by height.
    #[inline]
    pub fn get_block_by_height(&mut self, height: BlockIndex) -> Result<&Block, Error> {
        let hash = self.store.get_block_hash_by_height(height)?.clone();
        self.store.get_block(&hash)
    }

    /// Gets a block header by hash.
    #[inline]
    pub fn get_block_header(&mut self, hash: &CryptoHash) -> Result<&BlockHeader, Error> {
        self.store.get_block_header(hash)
    }

    /// Gets a vector of post-receipts by block hash and shard_id
    #[inline]
    pub fn get_receipts(
        &mut self,
        hash: &CryptoHash,
        shard_id: ShardId,
    ) -> Result<&Vec<ReceiptTransaction>, Error> {
        self.store.get_outgoing_receipts(hash, shard_id)
    }

    /// Returns block header from the current chain for given height if present.
    #[inline]
    pub fn get_header_by_height(&mut self, height: BlockIndex) -> Result<&BlockHeader, Error> {
        let hash = self.store.get_block_hash_by_height(height)?.clone();
        self.store.get_block_header(&hash)
    }

    /// Get previous block header.
    #[inline]
    pub fn get_previous_header(&mut self, header: &BlockHeader) -> Result<&BlockHeader, Error> {
        self.store.get_previous_header(header)
    }

    /// Check if block exists.
    #[inline]
    pub fn block_exists(&self, hash: &CryptoHash) -> Result<bool, Error> {
        self.store.block_exists(hash)
    }

    /// Get chunk extra that was computed after applying chunk with given hash.
    #[inline]
    pub fn get_chunk_extra(&mut self, hash: &ChunkHash) -> Result<&ChunkExtra, Error> {
        self.store.get_chunk_extra(hash)
    }

    /// Helper to return latest chunk extra for given shard.
    #[inline]
    pub fn get_latest_chunk_extra(&mut self, shard_id: ShardId) -> Result<&ChunkExtra, Error> {
        let chunk_hash =
            self.get_block(&self.head()?.last_block_hash)?.chunks[shard_id as usize].chunk_hash();
        self.store.get_chunk_extra(&chunk_hash)
    }

    /// Get transaction result for given hash of transaction.
    #[inline]
    pub fn get_transaction_result(
        &mut self,
        hash: &CryptoHash,
    ) -> Result<&TransactionResult, Error> {
        self.store.get_transaction_result(hash)
    }

    /// Returns underlying ChainStore.
    #[inline]
    pub fn store(&self) -> &ChainStore {
        &self.store
    }

    /// Returns mutable ChainStore.
    #[inline]
    pub fn mut_store(&mut self) -> &mut ChainStore {
        &mut self.store
    }

    /// Returns genesis block header.
    #[inline]
    pub fn genesis(&self) -> &BlockHeader {
        &self.genesis
    }

    /// Returns number of orphans currently in the orphan pool.
    #[inline]
    pub fn orphans_len(&self) -> usize {
        self.orphans.len()
    }

    /// Returns number of evicted orphans.
    #[inline]
    pub fn orphans_evicted_len(&self) -> usize {
        self.orphans.len_evicted()
    }

    /// Check if hash is for a known orphan.
    #[inline]
    pub fn is_orphan(&self, hash: &CryptoHash) -> bool {
        self.orphans.contains(hash)
    }
}

/// Chain update helper, contains information that is needed to process block
/// and decide to accept it or reject it.
/// If rejected nothing will be updated in underlying storage.
/// Safe to stop process mid way (Ctrl+C or crash).
struct ChainUpdate<'a> {
    runtime_adapter: Arc<dyn RuntimeAdapter>,
    chain_store_update: ChainStoreUpdate<'a, ChainStore>,
    orphans: &'a OrphanBlockPool,
    blocks_with_missing_chunks: &'a OrphanBlockPool,
}

impl<'a> ChainUpdate<'a> {
    pub fn new(
        store: &'a mut ChainStore,
        runtime_adapter: Arc<dyn RuntimeAdapter>,
        orphans: &'a OrphanBlockPool,
        blocks_with_missing_chunks: &'a OrphanBlockPool,
    ) -> Self {
        let chain_store_update = store.store_update();
        ChainUpdate { runtime_adapter, chain_store_update, orphans, blocks_with_missing_chunks }
    }

    /// Commit changes to the chain into the database.
    pub fn commit(self) -> Result<(), Error> {
        self.chain_store_update.commit()
    }

    /// Process block header as part of "header first" block propagation.
    /// We validate the header but we do not store it or update header head
    /// based on this. We will update these once we get the block back after
    /// requesting it.
    pub fn process_block_header(&mut self, header: &BlockHeader) -> Result<(), Error> {
        debug!(target: "chain", "Process block header: {} at {}", header.hash(), header.height);

        self.check_header_known(header)?;
        self.validate_header(header, &Provenance::NONE)?;
        Ok(())
    }

    /// Find previous header or return Orphan error if not found.
    pub fn get_previous_header(&mut self, header: &BlockHeader) -> Result<&BlockHeader, Error> {
        self.chain_store_update.get_previous_header(header).map_err(|e| match e.kind() {
            ErrorKind::DBNotFoundErr(_) => ErrorKind::Orphan.into(),
            other => other.into(),
        })
    }

    pub fn save_incoming_receipts_from_block(
        &mut self,
        me: &Option<AccountId>,
        parent_hash: CryptoHash,
        block: &Block,
    ) -> Result<(), Error> {
        let all_chunks_or_oneparts: Vec<ShardFullChunkOrOnePart> =
            self.chain_store_update.get_chunks_or_one_parts(
                me,
                parent_hash,
                block.header.height,
                self.runtime_adapter.clone(),
                block.chunks.as_ref(),
            )?;

        let mut receipts_by_shard_id = HashMap::new();

        let all_receipts = all_chunks_or_oneparts
            .iter()
            .map(|chunk_or_onepart| match chunk_or_onepart {
                ShardFullChunkOrOnePart::FullChunk(chunk) => chunk.receipts.clone(),
                ShardFullChunkOrOnePart::OnePart(onepart) => onepart.receipts.clone(),
                ShardFullChunkOrOnePart::NoChunk => vec![],
            })
            .flatten();

        for receipt in all_receipts {
            let shard_id = self.runtime_adapter.account_id_to_shard_id(&receipt.receiver);
            receipts_by_shard_id.entry(shard_id).or_insert_with(Vec::new).push(receipt);
        }

        for (shard_id, receipts) in receipts_by_shard_id {
            self.chain_store_update.save_incoming_receipt(&block.hash(), shard_id, receipts);
        }

        Ok(())
    }

    fn apply_chunks(
        &mut self,
        me: &Option<AccountId>,
        block: &Block,
        prev_block: &Block,
        mode: ApplyChunksMode,
    ) -> Result<(), Error> {
        for (shard_id, (chunk_header, prev_chunk_header)) in
            (block.chunks.iter().zip(prev_block.chunks.iter())).enumerate()
        {
            let shard_id = shard_id as ShardId;
            if chunk_header.height_included == block.header.height {
                let chunk_hash = chunk_header.chunk_hash();
                let care_about_shard = match mode {
                    ApplyChunksMode::ThisEpoch => me.as_ref().map_or_else(
                        || false,
                        |me| {
                            self.runtime_adapter.cares_about_shard(
                                me,
                                block.header.prev_hash,
                                shard_id,
                            )
                        },
                    ),
                    ApplyChunksMode::NextEpoch => me.as_ref().map_or_else(
                        || false,
                        |me| {
                            self.runtime_adapter.will_care_about_shard(
                                me,
                                block.header.prev_hash,
                                shard_id,
                            ) && !self.runtime_adapter.cares_about_shard(
                                me,
                                block.header.prev_hash,
                                shard_id,
                            )
                        },
                    ),
                };
                if care_about_shard {
                    let receipts = self.chain_store_update.get_incoming_receipts_for_shard(
                        shard_id,
                        block.hash(),
                        prev_chunk_header,
                    )?;
                    let chunk = self.chain_store_update.get_chunk(&chunk_header)?;
                    let receipt_hashes = receipts.iter().map(|r| r.get_hash()).collect::<Vec<_>>();
                    let transaction_hashes =
                        chunk.transactions.iter().map(|t| t.get_hash()).collect::<Vec<_>>();

                    // Apply block to runtime.
                    let (
                        trie_changes,
                        state_root,
                        mut tx_results,
                        mut new_receipts,
                        validator_proposals,
                    ) = self
                        .runtime_adapter
                        .apply_transactions(
                            shard_id,
                            &chunk.header.prev_state_root,
                            chunk_header.height_included,
                            &chunk_header.prev_block_hash,
                            &block.hash(),
                            &receipts,
                            &chunk.transactions,
                        )
                        .map_err(|e| ErrorKind::Other(e.to_string()))?;

                    self.chain_store_update.save_trie_changes(trie_changes);
                    // Save state root after applying transactions.
                    // XXX: gas used return.
                    let gas_used = 0;
                    self.chain_store_update.save_chunk_extra(
                        &chunk_hash,
                        ChunkExtra::new(&state_root, validator_proposals, gas_used),
                    );
                    // Save resulting receipts.
                    for (_receipt_shard_id, receipts) in new_receipts.drain() {
                        // The receipts in store are indexed by the SOURCE shard_id, not destination,
                        //    since they are later retrieved by the chunk producer of the source
                        //    shard to be distributed to the recipients.
                        self.chain_store_update.save_outgoing_receipt(
                            &block.hash(),
                            shard_id,
                            receipts,
                        );
                    }
                    // Save receipt and transaction results.
                    for (i, tx_result) in tx_results.drain(..).enumerate() {
                        if i < receipt_hashes.len() {
                            self.chain_store_update
                                .save_transaction_result(&receipt_hashes[i], tx_result);
                        } else {
                            self.chain_store_update.save_transaction_result(
                                &transaction_hashes[i - receipt_hashes.len()],
                                tx_result,
                            );
                        }
                    }
                }
            }
        }

        Ok(())
    }

    /// Runs the block processing, including validation and finding a place for the new block in the chain.
    /// Returns new head if chain head updated, as well as a boolean indicating if we need to start
    ///    fetching state for the next epoch.
    fn process_block(
        &mut self,
        me: &Option<AccountId>,
        block: &Block,
        provenance: &Provenance,
    ) -> Result<(Option<Tip>, bool), Error> {
        debug!(target: "chain", "Process block {} at {}, approvals: {}, tx: {}, me: {:?}", block.hash(), block.header.height, block.header.approval_sigs.len(), block.transactions.len(), me);

        // Check if we have already processed this block previously.
        self.check_known(&block)?;

        // Delay hitting the db for current chain head until we know this block is not already known.
        let head = self.chain_store_update.head()?;
        let is_next = block.header.prev_hash == head.last_block_hash;

        // First real I/O expense.
        self.check_header_signature(&block.header)?;
        let prev = self.get_previous_header(&block.header)?;
        let prev_hash = prev.hash();
        let prev_prev_hash = prev.prev_hash;

        // Block is an orphan if we do not know about the previous full block.
        if !is_next && !self.chain_store_update.block_exists(&prev_hash)? {
            return Err(ErrorKind::Orphan.into());
        }

        let (is_caught_up, needs_to_start_fetching_state) = if self
            .runtime_adapter
            .is_epoch_second_block(prev_hash, block.header.height)
            .map_err(|err| ErrorKind::Other(err.to_string()))?
        {
            // As of the second block of each epoch, we start DLing the state, and mark is as not
            // caught up. The state DL will traverse all non-caught up blocks after the state is
            // avaiable and apply the state transition for the shards that we will monitor as of
            // the next epoch
            (false, true)
        } else if self
            .runtime_adapter
            .is_epoch_start(prev_hash, block.header.height)
            .map_err(|err| ErrorKind::Other(err.to_string()))?
        {
            if !self.prev_block_is_caught_up(&prev_prev_hash, &prev_hash)? {
                // The previous block is not caught up for the next epoch relative to the previous
                // block, which is the current epoch for this block, so this block cannot be applied
                // at all yet, needs to be orphaned
                debug!("MOO look at me!");
                return Err(ErrorKind::Orphan.into());
            }

            // For the first block of the epoch we never apply state for the next epoch, so it's
            // always caught up. State download also doesn't happen until the next block.
            (true, false)
        } else {
            (self.prev_block_is_caught_up(&prev_prev_hash, &prev_hash)?, false)
        };

        debug!(target: "chain", "Process block {}, is_caught_up: {}, need_to_start_fetching_state: {}", block.hash(), is_caught_up, needs_to_start_fetching_state);

        // This is a fork in the context of both header and block processing
        // if this block does not immediately follow the chain head.
        // let is_fork = !is_next;

        // Check the header is valid before we proceed with the full block.
        self.process_header_for_block(&block.header, provenance)?;

        // Check that state root stored in the header matches the state root of the chunks
        let state_root = Block::compute_state_root(&block.chunks);
        if block.header.prev_state_root != state_root {
            return Err(ErrorKind::InvalidStateRoot.into());
        }

        // Add validated block to the db, even if it's not the selected fork.
        self.chain_store_update.save_block(block.clone());

        let prev_block = self.chain_store_update.get_block(&prev_hash)?.clone();

        assert_eq!(
            self.runtime_adapter
                .is_epoch_start(prev_block.header.prev_hash, prev_block.header.height)
                .unwrap(),
            self.runtime_adapter.is_epoch_second_block(prev_hash, block.header.height).unwrap()
        );

        self.save_incoming_receipts_from_block(me, prev_hash, &block)?;

        // Do basic validation of chunks before applying the transactions
        for (chunk_header, prev_chunk_header) in block.chunks.iter().zip(prev_block.chunks.iter()) {
            if chunk_header.height_included == block.header.height {
                if chunk_header.prev_block_hash != block.header.prev_hash {
                    return Err(ErrorKind::InvalidChunk.into());
                }
            } else {
                if prev_chunk_header != chunk_header {
                    info!(
                        "MOO {:?} != {:?}, DEF: {}, GEN: {}",
                        prev_chunk_header,
                        chunk_header,
                        CryptoHash::default(),
                        Block::chunk_genesis_hash()
                    );
                    return Err(ErrorKind::InvalidChunk.into());
                }
            }
        }

        // Always apply state transition for shards in the current epoch
        self.apply_chunks(me, block, &prev_block, ApplyChunksMode::ThisEpoch)?;

        // If we have the state for the next epoch already downloaded, apply the state transition for the next epoch as well,
        //    otherwise put the block into the permanent storage to have the state transition applied later
        if is_caught_up {
            self.apply_chunks(me, block, &prev_block, ApplyChunksMode::NextEpoch)?;
        } else {
            self.chain_store_update.add_block_to_catchup(prev_hash, block.hash());
        }

        // If block checks out, record validator proposals for given block.
        self.runtime_adapter
            .add_validator_proposals(
                block.header.prev_hash,
                block.hash(),
                block.header.height,
                block.header.validator_proposal.clone(),
                vec![],
            )
            .map_err(|err| ErrorKind::Other(err.to_string()))?;

        // Update the chain head if total weight has increased.
        let res = self.update_head(block)?;
        Ok((res, needs_to_start_fetching_state))
    }

    fn prev_block_is_caught_up(
        &self,
        prev_prev_hash: &CryptoHash,
        prev_hash: &CryptoHash,
    ) -> Result<bool, Error> {
        // Needs to be used with care: for the first block of each epoch the semantic is slightly
        // different, since the prev_block is in a different epoch. So for all the blocks but the
        // first one in each epoch this method returns true if the block is ready to have state
        // applied for the next epoch, while for the first block in a particular epoch this method
        // returns true if the block is ready to have state applied for the current epoch (and
        // otherwise should be orphaned)
        Ok(!self.chain_store_update.get_blocks_to_catchup(prev_prev_hash)?.contains(&prev_hash))
    }

    /// Apply transactions in chunks for the next epoch in blocks that were blocked on the state sync
    fn catchup_blocks(
        &mut self,
        me: &Option<AccountId>,
        epoch_start: CryptoHash,
    ) -> Result<Vec<BlockIndex>, Error> {
        // Apply the epoch start block separately, since it doesn't follow the pattern
        let mut ret = vec![];

        let block = self.chain_store_update.get_block(&epoch_start).unwrap().clone();
        let prev_block =
            self.chain_store_update.get_block(&block.header.prev_hash).unwrap().clone();
        self.apply_chunks(me, &block, &prev_block, ApplyChunksMode::NextEpoch)?;
        ret.push(block.header.height);

        let first_epoch = self
            .runtime_adapter
            .get_epoch_hash(block.header.prev_hash)
            .map_err(|e| Error::from(ErrorKind::Other(e.to_string())))?;

        debug!(
            "MOO first_epoch: {:?}, prev_block: {:?}, block_hash: {:?}, is_epoch_start: {:?}, is_second: {:?}",
            first_epoch,
            block.header.prev_hash,
            block.hash(),
            self.runtime_adapter.is_epoch_start(block.header.prev_hash, 0),
            self.runtime_adapter.is_epoch_second_block(block.header.prev_hash, 0)
        );

        let mut queue = vec![block.header.prev_hash, epoch_start];
        // Skip processing the prev of epoch_start (thus cur=1), but keep it in the queue so that
        //    we later properly remove epoch_start itself from the permanent storage, since it is
        //    indexed by the prev block
        let mut cur = 1;

        while cur < queue.len() {
            let block_hash = queue[cur];

            // TODO: cloning these blocks is extremely wasteful, figure out how to not to clone them
            //    without summoning mutable references tomfoolery
            let prev_block = self.chain_store_update.get_block(&block_hash).unwrap().clone();

            let mut saw_one = false;
            for next_block_hash in
                self.chain_store_update.get_blocks_to_catchup(&block_hash)?.clone()
            {
                saw_one = true;
                let block = self.chain_store_update.get_block(&next_block_hash).unwrap().clone();
                self.apply_chunks(me, &block, &prev_block, ApplyChunksMode::NextEpoch)?;
                ret.push(block.header.height);
                queue.push(next_block_hash);
            }

            if saw_one {
                debug!(
                    "MOO new epoch: {:?}, is_epoch_start: {:?}, is_second: {:?}",
                    self.runtime_adapter
                        .get_epoch_hash(block_hash)
                        .map_err(|e| Error::from(ErrorKind::Other(e.to_string())))?,
                    self.runtime_adapter.is_epoch_start(block_hash, 0),
                    self.runtime_adapter.is_epoch_second_block(block_hash, 0)
                );
                assert_eq!(
                    self.runtime_adapter
                        .get_epoch_hash(block_hash)
                        .map_err(|e| Error::from(ErrorKind::Other(e.to_string())))?,
                    first_epoch
                );
            }

            cur += 1;
        }

        for block_hash in queue {
            debug!(target: "chain", "Catching up: removing prev={:?} from the queue. I'm {:?}", block_hash, me);
            self.chain_store_update.remove_block_to_catchup(block_hash);
        }
        self.chain_store_update.remove_state_dl_info(epoch_start);

        Ok(ret)
    }

    /// Process a block header as part of processing a full block.
    /// We want to be sure the header is valid before processing the full block.
    fn process_header_for_block(
        &mut self,
        header: &BlockHeader,
        provenance: &Provenance,
    ) -> Result<(), Error> {
        self.validate_header(header, provenance)?;
        self.chain_store_update.save_block_header(header.clone());
        self.update_header_head(header)?;
        Ok(())
    }

    fn check_header_signature(&self, header: &BlockHeader) -> Result<(), Error> {
        let validator = self
            .runtime_adapter
            .get_block_proposer(header.epoch_hash, header.height)
            .map_err(|e| Error::from(ErrorKind::Other(e.to_string())))?;
        if self.runtime_adapter.verify_validator_signature(
            &header.epoch_hash,
            &validator,
            header.hash().as_ref(),
            &header.signature,
        ) {
            Ok(())
        } else {
            Err(ErrorKind::InvalidSignature.into())
        }
    }

    fn validate_header(
        &mut self,
        header: &BlockHeader,
        provenance: &Provenance,
    ) -> Result<(), Error> {
        // Refuse blocks from the too distant future.
        if header.timestamp > Utc::now() + Duration::seconds(ACCEPTABLE_TIME_DIFFERENCE) {
            return Err(ErrorKind::InvalidBlockFutureTime(header.timestamp).into());
        }

        // First I/O cost, delay as much as possible.
        self.check_header_signature(header)?;

        let prev_header = self.get_previous_header(header)?;

        // Prevent time warp attacks and some timestamp manipulations by forcing strict
        // time progression.
        if header.timestamp <= prev_header.timestamp {
            return Err(
                ErrorKind::InvalidBlockPastTime(prev_header.timestamp, header.timestamp).into()
            );
        }
        // If this is not the block we produced (hence trust in it) - validates block
        // producer, confirmation signatures and returns new total weight.
        if *provenance != Provenance::PRODUCED {
            let prev_header = self.get_previous_header(header)?.clone();
            let weight = self.runtime_adapter.compute_block_weight(&prev_header, header)?;
            if weight != header.total_weight {
                return Err(ErrorKind::InvalidBlockWeight.into());
            }
        }

        Ok(())
    }

    /// Update the header head if this header has most work.
    fn update_header_head(&mut self, header: &BlockHeader) -> Result<Option<Tip>, Error> {
        let header_head = self.chain_store_update.header_head()?;
        if header.total_weight > header_head.total_weight {
            let tip = Tip::from_header(header);
            self.chain_store_update.save_header_head(&tip)?;
            debug!(target: "chain", "Header head updated to {} at {}", tip.last_block_hash, tip.height);

            Ok(Some(tip))
        } else {
            Ok(None)
        }
    }

    /// Directly updates the head if we've just appended a new block to it or handle
    /// the situation where we've just added enough weight to have a fork with more
    /// work than the head.
    fn update_head(&mut self, block: &Block) -> Result<Option<Tip>, Error> {
        // if we made a fork with more work than the head (which should also be true
        // when extending the head), update it
        let head = self.chain_store_update.head()?;
        if block.header.total_weight > head.total_weight {
            let tip = Tip::from_header(&block.header);

            self.chain_store_update.save_body_head(&tip);
            debug!(target: "chain", "Head updated to {} at {}", tip.last_block_hash, tip.height);
            Ok(Some(tip))
        } else {
            Ok(None)
        }
    }

    /// Updates "sync" head with given block header.
    fn update_sync_head(&mut self, header: &BlockHeader) -> Result<(), Error> {
        let tip = Tip::from_header(header);
        self.chain_store_update.save_sync_head(&tip);
        debug!(target: "chain", "Sync head {} @ {}", tip.last_block_hash, tip.height);
        Ok(())
    }

    /// Quick in-memory check to fast-reject any block header we've already handled
    /// recently. Keeps duplicates from the network in check.
    /// ctx here is specific to the header_head (tip of the header chain)
    fn check_header_known(&mut self, header: &BlockHeader) -> Result<(), Error> {
        let header_head = self.chain_store_update.header_head()?;
        if header.hash() == header_head.last_block_hash
            || header.hash() == header_head.prev_block_hash
        {
            return Err(ErrorKind::Unfit("header already known".to_string()).into());
        }
        Ok(())
    }

    /// Quick in-memory check for fast-reject any block handled recently.
    fn check_known_head(&self, header: &BlockHeader) -> Result<(), Error> {
        let head = self.chain_store_update.head()?;
        let bh = header.hash();
        if bh == head.last_block_hash || bh == head.prev_block_hash {
            return Err(ErrorKind::Unfit("already known in head".to_string()).into());
        }
        Ok(())
    }

    /// Check if this block is in the set of known orphans.
    fn check_known_orphans(&self, header: &BlockHeader) -> Result<(), Error> {
        if self.orphans.contains(&header.hash()) {
            return Err(ErrorKind::Unfit("already known in orphans".to_string()).into());
        }
        if self.blocks_with_missing_chunks.contains(&header.hash()) {
            return Err(ErrorKind::Unfit(
                "already known in blocks with missing chunks".to_string(),
            )
            .into());
        }
        Ok(())
    }

    /// Check if this block is ini the store already.
    fn check_known_store(&self, header: &BlockHeader) -> Result<(), Error> {
        match self.chain_store_update.block_exists(&header.hash()) {
            Ok(true) => {
                let head = self.chain_store_update.head()?;
                if header.height > 50 && header.height < head.height - 50 {
                    // We flag this as an "abusive peer" but only in the case
                    // where we have the full block in our store.
                    // So this is not a particularly exhaustive check.
                    Err(ErrorKind::OldBlock.into())
                } else {
                    Err(ErrorKind::Unfit("already known in store".to_string()).into())
                }
            }
            Ok(false) => {
                // Not yet processed this block, we can proceed.
                Ok(())
            }
            Err(e) => Err(e),
        }
    }

    /// Check if header is known: head, orphan or in store.
    #[allow(dead_code)]
    fn is_header_known(&self, header: &BlockHeader) -> Result<bool, Error> {
        let check = || {
            self.check_known_head(header)?;
            self.check_known_orphans(header)?;
            self.check_known_store(header)
        };
        match check() {
            Ok(()) => Ok(false),
            Err(err) => match err.kind() {
                ErrorKind::Unfit(_) => Ok(true),
                kind => Err(kind.into()),
            },
        }
    }

    /// Check if block is known: head, orphan or in store.
    fn check_known(&self, block: &Block) -> Result<(), Error> {
        self.check_known_head(&block.header)?;
        self.check_known_orphans(&block.header)?;
        self.check_known_store(&block.header)?;
        Ok(())
    }
}<|MERGE_RESOLUTION|>--- conflicted
+++ resolved
@@ -8,12 +8,9 @@
 use log::{debug, info};
 
 use near_primitives::hash::CryptoHash;
+use near_primitives::sharding::{ChunkHash, ShardChunk, ShardChunkHeader};
 use near_primitives::transaction::{ReceiptTransaction, TransactionResult};
-<<<<<<< HEAD
-use near_primitives::types::{AccountId, BlockIndex, MerkleHash, ShardId};
-=======
-use near_primitives::types::{BlockIndex, GasUsage, MerkleHash, ShardId};
->>>>>>> 1a8f879c
+use near_primitives::types::{AccountId, BlockIndex, GasUsage, MerkleHash, ShardId};
 use near_store::Store;
 
 use crate::error::{Error, ErrorKind};
@@ -21,7 +18,6 @@
 use crate::types::{
     Block, BlockHeader, BlockStatus, Provenance, RuntimeAdapter, ShardFullChunkOrOnePart, Tip,
 };
-use near_primitives::sharding::{ChunkHash, ShardChunk, ShardChunkHeader};
 
 /// Maximum number of orphans chain can store.
 pub const MAX_ORPHAN_SIZE: usize = 1024;
@@ -141,12 +137,12 @@
 
         // Get runtime initial state and create genesis block out of it.
         let (state_store_update, state_roots) = runtime_adapter.genesis_state();
-<<<<<<< HEAD
-        let genesis =
-            Block::genesis(state_roots.clone(), genesis_time, runtime_adapter.num_shards());
-=======
-        let genesis = Block::genesis(state_roots[0], chain_genesis.time, chain_genesis.gas_limit);
->>>>>>> 1a8f879c
+        let genesis = Block::genesis(
+            state_roots.clone(),
+            chain_genesis.time,
+            runtime_adapter.num_shards(),
+            chain_genesis.gas_limit,
+        );
 
         // Check if we have a head in the store, otherwise pick genesis block.
         let mut store_update = store.store_update();
