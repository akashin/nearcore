use std::cmp::Ordering;
use std::collections::HashMap;
use std::convert::TryInto;
use std::fs::File;
use std::io::Read;
use std::path::{Path, PathBuf};
use std::sync::{Arc, RwLock};

use borsh::ser::BorshSerialize;
use borsh::BorshDeserialize;
use log::{debug, error, warn};

use near_chain::chain::NUM_EPOCHS_TO_KEEP_STORE_DATA;
use near_chain::types::{ApplyTransactionResult, BlockHeaderInfo};
use near_chain::{BlockHeader, Error, ErrorKind, RuntimeAdapter};
use near_chain_configs::Genesis;
use near_crypto::{PublicKey, Signature};
use near_epoch_manager::{BlockInfo, EpochConfig, EpochManager, RewardCalculator};
use near_pool::types::PoolIterator;
use near_primitives::account::{AccessKey, Account};
use near_primitives::block::{Approval, ApprovalInner};
use near_primitives::challenge::ChallengesResult;
use near_primitives::errors::{EpochError, InvalidTxError, RuntimeError};
use near_primitives::hash::{hash, CryptoHash};
use near_primitives::receipt::Receipt;
use near_primitives::sharding::ShardChunkHeader;
use near_primitives::state_record::StateRecord;
use near_primitives::transaction::SignedTransaction;
use near_primitives::trie_key::trie_key_parsers;
use near_primitives::types::{
    AccountId, ApprovalStake, Balance, BlockHeight, EpochHeight, EpochId, EpochInfoProvider, Gas,
    MerkleHash, NumShards, ShardId, StateChangeCause, StateRoot, StateRootNode, ValidatorStake,
    ValidatorStats,
};
use near_primitives::version::ProtocolVersion;
use near_primitives::views::{
    AccessKeyInfoView, CallResult, EpochValidatorInfo, QueryError, QueryRequest, QueryResponse,
    QueryResponseKind, ViewStateResult,
};
use near_store::{
    get_access_key_raw, ColState, PartialStorage, ShardTries, Store, StoreUpdate, Trie,
    WrappedTrieChanges,
};
use node_runtime::adapter::ViewRuntimeAdapter;
use node_runtime::state_viewer::TrieViewer;
use node_runtime::{
    validate_transaction, verify_and_charge_transaction, ApplyState, Runtime,
    ValidatorAccountsUpdate,
};

use crate::shard_tracker::{account_id_to_shard_id, ShardTracker};

const POISONED_LOCK_ERR: &str = "The lock was poisoned.";
const STATE_DUMP_FILE: &str = "state_dump";
const GENESIS_ROOTS_FILE: &str = "genesis_roots";

/// Wrapper type for epoch manager to get avoid implementing trait for foreign types.
pub struct SafeEpochManager(pub Arc<RwLock<EpochManager>>);

impl AsRef<RwLock<EpochManager>> for SafeEpochManager {
    fn as_ref(&self) -> &RwLock<EpochManager> {
        self.0.as_ref()
    }
}

impl EpochInfoProvider for SafeEpochManager {
    fn validator_stake(
        &self,
        epoch_id: &EpochId,
        last_block_hash: &CryptoHash,
        account_id: &AccountId,
    ) -> Result<Option<Balance>, EpochError> {
        let mut epoch_manager = self.0.write().expect(POISONED_LOCK_ERR);
        let slashed = epoch_manager.get_slashed_validators(last_block_hash)?;
        if slashed.contains_key(account_id) {
            return Ok(None);
        }
        let epoch_info = epoch_manager.get_epoch_info(&epoch_id)?;
        if let Some(index) = epoch_info.validator_to_index.get(account_id) {
            Ok(Some(epoch_info.validators[*index as usize].stake))
        } else {
            Ok(None)
        }
    }

    fn validator_total_stake(
        &self,
        epoch_id: &EpochId,
        last_block_hash: &CryptoHash,
    ) -> Result<Balance, EpochError> {
        let mut epoch_manager = self.0.write().expect(POISONED_LOCK_ERR);
        let slashed = epoch_manager.get_slashed_validators(last_block_hash)?.clone();
        let epoch_info = epoch_manager.get_epoch_info(&epoch_id)?;
        Ok(epoch_info
            .validators
            .iter()
            .filter_map(|info| {
                if slashed.contains_key(&info.account_id) {
                    None
                } else {
                    Some(info.stake)
                }
            })
            .sum())
    }
}

/// Defines Nightshade state transition and validator rotation.
/// TODO: this possibly should be merged with the runtime cargo or at least reconciled on the interfaces.
pub struct NightshadeRuntime {
    genesis: Arc<Genesis>,
    home_dir: PathBuf,

    store: Arc<Store>,
    tries: ShardTries,
    trie_viewer: TrieViewer,
    pub runtime: Runtime,
    epoch_manager: SafeEpochManager,
    shard_tracker: ShardTracker,
}

impl NightshadeRuntime {
    pub fn new(
        home_dir: &Path,
        store: Arc<Store>,
        genesis: Arc<Genesis>,
        initial_tracking_accounts: Vec<AccountId>,
        initial_tracking_shards: Vec<ShardId>,
    ) -> Self {
        let runtime = Runtime::new(genesis.config.runtime_config.clone());
        let trie_viewer = TrieViewer::new();
        let num_shards = genesis.config.num_block_producer_seats_per_shard.len() as NumShards;
        let tries = ShardTries::new(store.clone(), num_shards);
        let initial_epoch_config = EpochConfig {
            epoch_length: genesis.config.epoch_length,
            num_shards,
            num_block_producer_seats: genesis.config.num_block_producer_seats,
            num_block_producer_seats_per_shard: genesis
                .config
                .num_block_producer_seats_per_shard
                .clone(),
            avg_hidden_validator_seats_per_shard: genesis
                .config
                .avg_hidden_validator_seats_per_shard
                .clone(),
            block_producer_kickout_threshold: genesis.config.block_producer_kickout_threshold,
            chunk_producer_kickout_threshold: genesis.config.chunk_producer_kickout_threshold,
            fishermen_threshold: genesis.config.fishermen_threshold,
            online_min_threshold: genesis.config.online_min_threshold,
            online_max_threshold: genesis.config.online_max_threshold,
            protocol_upgrade_num_epochs: genesis.config.protocol_upgrade_num_epochs,
            protocol_upgrade_stake_threshold: genesis.config.protocol_upgrade_stake_threshold,
        };
        let reward_calculator = RewardCalculator {
            max_inflation_rate: genesis.config.max_inflation_rate,
            num_blocks_per_year: genesis.config.num_blocks_per_year,
            epoch_length: genesis.config.epoch_length,
            protocol_reward_percentage: genesis.config.protocol_reward_rate,
            protocol_treasury_account: genesis.config.protocol_treasury_account.to_string(),
            online_max_threshold: genesis.config.online_max_threshold,
            online_min_threshold: genesis.config.online_min_threshold,
        };
        let epoch_manager = Arc::new(RwLock::new(
            EpochManager::new(
                store.clone(),
                initial_epoch_config,
                genesis.config.protocol_version,
                reward_calculator,
                genesis
                    .config
                    .validators
                    .iter()
                    .map(|account_info| ValidatorStake {
                        account_id: account_info.account_id.clone(),
                        public_key: account_info
                            .public_key
                            .clone()
                            .try_into()
                            .expect("Failed to deserialize validator public key"),
                        stake: account_info.amount,
                    })
                    .collect(),
            )
            .expect("Failed to start Epoch Manager"),
        ));
        let shard_tracker = ShardTracker::new(
            initial_tracking_accounts,
            initial_tracking_shards,
            EpochId::default(),
            epoch_manager.clone(),
            num_shards,
        );
        NightshadeRuntime {
            genesis,
            home_dir: home_dir.to_path_buf(),
            store,
            tries,
            runtime,
            trie_viewer,
            epoch_manager: SafeEpochManager(epoch_manager),
            shard_tracker,
        }
    }

    fn get_epoch_height_from_prev_block(
        &self,
        prev_block_hash: &CryptoHash,
    ) -> Result<EpochHeight, Error> {
        let mut epoch_manager = self.epoch_manager.as_ref().write().expect(POISONED_LOCK_ERR);
        let epoch_id = epoch_manager.get_epoch_id_from_prev_block(prev_block_hash)?;
        epoch_manager.get_epoch_info(&epoch_id).map(|info| info.epoch_height).map_err(Error::from)
    }

    fn genesis_state_from_dump(&self) -> (Arc<Store>, StoreUpdate, Vec<StateRoot>) {
        let store_update = self.store.store_update();
        let mut state_file = self.home_dir.clone();
        state_file.push(STATE_DUMP_FILE);
        self.store
            .load_from_file(ColState, state_file.as_path())
            .expect("Failed to read state dump");
        let mut roots_files = self.home_dir.clone();
        roots_files.push(GENESIS_ROOTS_FILE);
        let mut file = File::open(roots_files).expect("Failed to open genesis roots file.");
        let mut data = vec![];
        file.read_to_end(&mut data).expect("Failed to read genesis roots file.");
        let state_roots: Vec<StateRoot> =
            BorshDeserialize::try_from_slice(&data).expect("Failed to deserialize genesis roots");
        (self.store.clone(), store_update, state_roots)
    }

    fn genesis_state_from_records(&self) -> (Arc<Store>, StoreUpdate, Vec<StateRoot>) {
        let mut store_update = self.store.store_update();
        let mut state_roots = vec![];
        let num_shards = self.genesis.config.num_block_producer_seats_per_shard.len() as NumShards;
        let mut shard_records: Vec<Vec<StateRecord>> = (0..num_shards).map(|_| vec![]).collect();
        let mut has_protocol_account = false;
        for record in self.genesis.records.as_ref() {
            shard_records[state_record_to_shard_id(record, num_shards) as usize]
                .push(record.clone());
            if let StateRecord::Account { account_id, .. } = record {
                if account_id == &self.genesis.config.protocol_treasury_account {
                    has_protocol_account = true;
                }
            }
        }
        assert!(has_protocol_account, "Genesis spec doesn't have protocol treasury account");
        for shard_id in 0..num_shards {
            let validators = self
                .genesis
                .config
                .validators
                .iter()
                .filter_map(|account_info| {
                    if self.account_id_to_shard_id(&account_info.account_id) == shard_id {
                        Some((
                            account_info.account_id.clone(),
                            account_info.public_key.clone(),
                            account_info.amount,
                        ))
                    } else {
                        None
                    }
                })
                .collect::<Vec<_>>();
            let (shard_store_update, state_root) = self.runtime.apply_genesis_state(
                self.get_tries(),
                shard_id,
                &validators,
                &shard_records[shard_id as usize],
            );
            store_update.merge(shard_store_update);
            state_roots.push(state_root);
        }
        (self.store.clone(), store_update, state_roots)
    }

    /// Processes state update.
    fn process_state_update(
        &self,
        trie: Arc<Trie>,
        state_root: CryptoHash,
        shard_id: ShardId,
        block_height: BlockHeight,
        block_hash: &CryptoHash,
        block_timestamp: u64,
        prev_block_hash: &CryptoHash,
        receipts: &[Receipt],
        transactions: &[SignedTransaction],
        last_validator_proposals: &[ValidatorStake],
        gas_price: Balance,
        gas_limit: Gas,
        challenges_result: &ChallengesResult,
    ) -> Result<ApplyTransactionResult, Error> {
        let validator_accounts_update = {
            let mut epoch_manager = self.epoch_manager.as_ref().write().expect(POISONED_LOCK_ERR);
            debug!(target: "runtime",
                   "block height: {}, is next_block_epoch_start {}",
                   block_height,
                   epoch_manager.is_next_block_epoch_start(prev_block_hash).unwrap()
            );

            let mut slashing_info: HashMap<_, _> = challenges_result
                .iter()
                .filter_map(|s| {
                    if self.account_id_to_shard_id(&s.account_id) == shard_id && !s.is_double_sign {
                        Some((s.account_id.clone(), None))
                    } else {
                        None
                    }
                })
                .collect();

            if epoch_manager.is_next_block_epoch_start(prev_block_hash)? {
                let (stake_info, validator_reward, double_sign_slashing_info) =
                    epoch_manager.compute_stake_return_info(prev_block_hash)?;
                let stake_info = stake_info
                    .into_iter()
                    .filter(|(account_id, _)| self.account_id_to_shard_id(account_id) == shard_id)
                    .collect();
                let validator_rewards = validator_reward
                    .into_iter()
                    .filter(|(account_id, _)| self.account_id_to_shard_id(account_id) == shard_id)
                    .collect();
                let last_proposals = last_validator_proposals
                    .iter()
                    .filter(|v| self.account_id_to_shard_id(&v.account_id) == shard_id)
                    .fold(HashMap::new(), |mut acc, v| {
                        acc.insert(v.account_id.clone(), v.stake);
                        acc
                    });
                let double_sign_slashing_info: HashMap<_, _> = double_sign_slashing_info
                    .into_iter()
                    .filter(|(account_id, _)| self.account_id_to_shard_id(account_id) == shard_id)
                    .map(|(account_id, stake)| (account_id, Some(stake)))
                    .collect();
                slashing_info.extend(double_sign_slashing_info);
                Some(ValidatorAccountsUpdate {
                    stake_info,
                    validator_rewards,
                    last_proposals,
                    protocol_treasury_account_id: Some(
                        self.genesis.config.protocol_treasury_account.clone(),
                    )
                    .filter(|account_id| self.account_id_to_shard_id(account_id) == shard_id),
                    slashing_info,
                })
            } else if !challenges_result.is_empty() {
                Some(ValidatorAccountsUpdate {
                    stake_info: Default::default(),
                    validator_rewards: Default::default(),
                    last_proposals: Default::default(),
                    protocol_treasury_account_id: None,
                    slashing_info,
                })
            } else {
                None
            }
        };

        let epoch_height = self.get_epoch_height_from_prev_block(prev_block_hash)?;
        let epoch_id = self.get_epoch_id_from_prev_block(prev_block_hash)?;

        let apply_state = ApplyState {
            block_index: block_height,
            last_block_hash: *prev_block_hash,
            epoch_id,
            epoch_height,
            gas_price,
            block_timestamp,
            gas_limit: Some(gas_limit),
        };

        let apply_result = self
            .runtime
            .apply(
                trie.clone(),
                state_root,
                &validator_accounts_update,
                &apply_state,
                &receipts,
                &transactions,
                &self.epoch_manager,
            )
            .map_err(|e| match e {
                RuntimeError::InvalidTxError(_) => Error::from(ErrorKind::InvalidTransactions),
                // TODO(#2152): process gracefully
                RuntimeError::BalanceMismatchError(e) => panic!("{}", e),
                // TODO(#2152): process gracefully
                RuntimeError::UnexpectedIntegerOverflow => {
                    panic!("RuntimeError::UnexpectedIntegerOverflow")
                }
                RuntimeError::StorageError(e) => Error::from(ErrorKind::StorageError(e)),
                // TODO(#2152): process gracefully
                RuntimeError::ReceiptValidationError(e) => panic!("{}", e),
                RuntimeError::ValidatorError(e) => e.into(),
            })?;

        let total_gas_burnt =
            apply_result.outcomes.iter().map(|tx_result| tx_result.outcome.gas_burnt).sum();
        let total_balance_burnt = apply_result
            .stats
            .tx_burnt_amount
            .checked_add(apply_result.stats.other_burnt_amount)
            .and_then(|result| result.checked_add(apply_result.stats.slashed_burnt_amount))
            .ok_or_else(|| {
                ErrorKind::Other("Integer overflow during burnt balance summation".to_string())
            })?;

        // Sort the receipts into appropriate outgoing shards.
        let mut receipt_result = HashMap::default();
        for receipt in apply_result.outgoing_receipts {
            receipt_result
                .entry(self.account_id_to_shard_id(&receipt.receiver_id))
                .or_insert_with(|| vec![])
                .push(receipt);
        }

        let result = ApplyTransactionResult {
            trie_changes: WrappedTrieChanges::new(
                self.get_tries(),
                shard_id,
                apply_result.trie_changes,
                apply_result.state_changes,
                block_hash.clone(),
            ),
            new_root: apply_result.state_root,
            outcomes: apply_result.outcomes,
            receipt_result,
            validator_proposals: apply_result.validator_proposals,
            total_gas_burnt,
            total_balance_burnt,
            proof: trie.recorded_storage(),
        };

        Ok(result)
    }
}

pub fn state_record_to_shard_id(state_record: &StateRecord, num_shards: NumShards) -> ShardId {
    match &state_record {
        StateRecord::Account { account_id, .. }
        | StateRecord::AccessKey { account_id, .. }
        | StateRecord::Contract { account_id, .. }
        | StateRecord::ReceivedData { account_id, .. }
        | StateRecord::Data { account_id, .. } => account_id_to_shard_id(account_id, num_shards),
        StateRecord::PostponedReceipt(receipt) | StateRecord::DelayedReceipt(receipt) => {
            account_id_to_shard_id(&receipt.receiver_id, num_shards)
        }
    }
}

impl RuntimeAdapter for NightshadeRuntime {
    fn genesis_state(&self) -> (Arc<Store>, StoreUpdate, Vec<StateRoot>) {
        let has_records = !self.genesis.records.as_ref().is_empty();
        let has_dump = {
            let mut state_dump = self.home_dir.clone();
            state_dump.push(STATE_DUMP_FILE);
            state_dump.exists()
        };
        if has_dump {
            if has_records {
                warn!(target: "runtime", "Found both records in genesis config and the state dump file. Will ignore the records.");
            }
            self.genesis_state_from_dump()
        } else if has_records {
            self.genesis_state_from_records()
        } else {
            panic!("Found neither records in the config nor the state dump file. Either one should be present")
        }
    }

    fn get_tries(&self) -> ShardTries {
        self.tries.clone()
    }

    fn get_trie_for_shard(&self, shard_id: ShardId) -> Arc<Trie> {
        self.tries.get_trie_for_shard(shard_id)
    }

    fn verify_block_signature(&self, header: &BlockHeader) -> Result<(), Error> {
        let mut epoch_manager = self.epoch_manager.as_ref().write().expect(POISONED_LOCK_ERR);
        let validator =
            epoch_manager.get_block_producer_info(header.epoch_id(), header.height())?;
        if !header.verify_block_producer(&validator.public_key) {
            return Err(ErrorKind::InvalidBlockProposer.into());
        }
        Ok(())
    }

    fn verify_block_vrf(
        &self,
        epoch_id: &EpochId,
        block_height: BlockHeight,
        prev_random_value: &CryptoHash,
        vrf_value: &near_crypto::vrf::Value,
        vrf_proof: &near_crypto::vrf::Proof,
    ) -> Result<(), Error> {
        let mut epoch_manager = self.epoch_manager.as_ref().write().expect(POISONED_LOCK_ERR);
        let validator = epoch_manager.get_block_producer_info(&epoch_id, block_height)?;
        let public_key = near_crypto::key_conversion::convert_public_key(
            validator.public_key.unwrap_as_ed25519(),
        )
        .unwrap();

        if !public_key.is_vrf_valid(&prev_random_value.as_ref(), vrf_value, vrf_proof) {
            return Err(ErrorKind::InvalidRandomnessBeaconOutput.into());
        }
        Ok(())
    }

    fn validate_tx(
        &self,
        gas_price: Balance,
        state_root: Option<StateRoot>,
        transaction: &SignedTransaction,
    ) -> Result<Option<InvalidTxError>, Error> {
        if let Some(state_root) = state_root {
            let shard_id = self.account_id_to_shard_id(&transaction.transaction.signer_id);
            let mut state_update = self.get_tries().new_trie_update(shard_id, state_root);

            match verify_and_charge_transaction(
                &self.runtime.config,
                &mut state_update,
                gas_price,
                &transaction,
            ) {
                Ok(_) => Ok(None),
                Err(RuntimeError::InvalidTxError(err)) => {
                    debug!(target: "runtime", "Tx {:?} validation failed: {:?}", transaction, err);
                    Ok(Some(err))
                }
                Err(RuntimeError::StorageError(err)) => {
                    Err(Error::from(ErrorKind::StorageError(err)))
                }
                Err(err) => unreachable!("Unexpected RuntimeError error {:?}", err),
            }
        } else {
            // Doing basic validation without a state root
            match validate_transaction(&self.runtime.config, gas_price, &transaction) {
                Ok(_) => Ok(None),
                Err(RuntimeError::InvalidTxError(err)) => {
                    debug!(target: "runtime", "Tx {:?} validation failed: {:?}", transaction, err);
                    Ok(Some(err))
                }
                Err(RuntimeError::StorageError(err)) => {
                    Err(Error::from(ErrorKind::StorageError(err)))
                }
                Err(err) => unreachable!("Unexpected RuntimeError error {:?}", err),
            }
        }
    }

    fn prepare_transactions(
        &self,
        gas_price: Balance,
        gas_limit: Gas,
        shard_id: ShardId,
        state_root: StateRoot,
        max_number_of_transactions: usize,
        pool_iterator: &mut dyn PoolIterator,
        chain_validate: &mut dyn FnMut(&SignedTransaction) -> bool,
    ) -> Result<Vec<SignedTransaction>, Error> {
        let mut state_update = self.get_tries().new_trie_update(shard_id, state_root);

        // Total amount of gas burnt for converting transactions towards receipts.
        let mut total_gas_burnt = 0;
        // TODO: Update gas limit for transactions
        let transactions_gas_limit = gas_limit / 2;
        let mut transactions = vec![];
        let mut num_checked_transactions = 0;

        while transactions.len() < max_number_of_transactions
            && total_gas_burnt < transactions_gas_limit
        {
            if let Some(iter) = pool_iterator.next() {
                while let Some(tx) = iter.next() {
                    num_checked_transactions += 1;
                    // Verifying the transaction is on the same chain and hasn't expired yet.
                    if chain_validate(&tx) {
                        // Verifying the validity of the transaction based on the current state.
                        match verify_and_charge_transaction(
                            &self.runtime.config,
                            &mut state_update,
                            gas_price,
                            &tx,
                        ) {
                            Ok(verification_result) => {
                                state_update.commit(StateChangeCause::NotWritableToDisk);
                                transactions.push(tx);
                                total_gas_burnt += verification_result.gas_burnt;
                                break;
                            }
                            Err(RuntimeError::InvalidTxError(_err)) => {
                                state_update.rollback();
                            }
                            Err(RuntimeError::StorageError(err)) => {
                                return Err(Error::from(ErrorKind::StorageError(err)))
                            }
                            Err(err) => unreachable!("Unexpected RuntimeError error {:?}", err),
                        }
                    }
                }
            } else {
                break;
            }
        }
        debug!(target: "runtime", "Transaction filtering results {} valid out of {} pulled from the pool", transactions.len(), num_checked_transactions);
        Ok(transactions)
    }

    fn verify_validator_signature(
        &self,
        epoch_id: &EpochId,
        last_known_block_hash: &CryptoHash,
        account_id: &AccountId,
        data: &[u8],
        signature: &Signature,
    ) -> Result<bool, Error> {
        let (validator, is_slashed) =
            self.get_validator_by_account_id(epoch_id, last_known_block_hash, account_id)?;
        if is_slashed {
            return Ok(false);
        }
        Ok(signature.verify(data, &validator.public_key))
    }

    fn verify_validator_or_fisherman_signature(
        &self,
        epoch_id: &EpochId,
        last_known_block_hash: &CryptoHash,
        account_id: &AccountId,
        data: &[u8],
        signature: &Signature,
    ) -> Result<bool, Error> {
        match self.verify_validator_signature(
            epoch_id,
            last_known_block_hash,
            account_id,
            data,
            signature,
        ) {
            Err(e) if e.kind() == ErrorKind::NotAValidator => {
                let (fisherman, is_slashed) =
                    self.get_fisherman_by_account_id(epoch_id, last_known_block_hash, account_id)?;
                if is_slashed {
                    return Ok(false);
                }
                Ok(signature.verify(data, &fisherman.public_key))
            }
            other => other,
        }
    }

    fn verify_header_signature(&self, header: &BlockHeader) -> Result<bool, Error> {
        let mut epoch_manager = self.epoch_manager.as_ref().write().expect(POISONED_LOCK_ERR);
        let block_producer =
            epoch_manager.get_block_producer_info(&header.epoch_id(), header.height())?;
        let slashed = match epoch_manager.get_slashed_validators(header.prev_hash()) {
            Ok(slashed) => slashed,
            Err(_) => return Err(EpochError::MissingBlock(*header.prev_hash()).into()),
        };
        if slashed.contains_key(&block_producer.account_id) {
            return Ok(false);
        }
        Ok(header.signature().verify(header.hash().as_ref(), &block_producer.public_key))
    }

    fn verify_chunk_header_signature(&self, header: &ShardChunkHeader) -> Result<bool, Error> {
        let epoch_id = self.get_epoch_id_from_prev_block(&header.inner.prev_block_hash)?;
        let mut epoch_manager = self.epoch_manager.as_ref().write().expect(POISONED_LOCK_ERR);
        if let Ok(chunk_producer) = epoch_manager.get_chunk_producer_info(
            &epoch_id,
            header.inner.height_created,
            header.inner.shard_id,
        ) {
            let slashed = epoch_manager.get_slashed_validators(&header.inner.prev_block_hash)?;
            if slashed.contains_key(&chunk_producer.account_id) {
                return Ok(false);
            }
            Ok(header.signature.verify(header.chunk_hash().as_ref(), &chunk_producer.public_key))
        } else {
            Err(ErrorKind::NotAValidator.into())
        }
    }

    fn verify_approval(
        &self,
        prev_block_hash: &CryptoHash,
        prev_block_height: BlockHeight,
        block_height: BlockHeight,
        approvals: &[Option<Signature>],
    ) -> Result<bool, Error> {
        let mut epoch_manager = self.epoch_manager.as_ref().write().expect(POISONED_LOCK_ERR);
        let info =
            epoch_manager.get_all_block_approvers_ordered(prev_block_hash).map_err(Error::from)?;
        if approvals.len() > info.len() {
            return Ok(false);
        }

        let message_to_sign = Approval::get_data_for_sig(
            &if prev_block_height + 1 == block_height {
                ApprovalInner::Endorsement(prev_block_hash.clone())
            } else {
                ApprovalInner::Skip(prev_block_height)
            },
            block_height,
        );

        for (validator, may_be_signature) in info.into_iter().zip(approvals.iter()) {
            if let Some(signature) = may_be_signature {
                if !signature.verify(message_to_sign.as_ref(), &validator.public_key) {
                    return Ok(false);
                }
            }
        }
        Ok(true)
    }

    fn get_epoch_block_producers_ordered(
        &self,
        epoch_id: &EpochId,
        last_known_block_hash: &CryptoHash,
    ) -> Result<Vec<(ValidatorStake, bool)>, Error> {
        let mut epoch_manager = self.epoch_manager.as_ref().write().expect(POISONED_LOCK_ERR);
        epoch_manager
            .get_all_block_producers_ordered(epoch_id, last_known_block_hash)
            .map_err(Error::from)
    }

    fn get_epoch_block_approvers_ordered(
        &self,
        parent_hash: &CryptoHash,
    ) -> Result<Vec<ApprovalStake>, Error> {
        let mut epoch_manager = self.epoch_manager.as_ref().write().expect(POISONED_LOCK_ERR);
        epoch_manager.get_all_block_approvers_ordered(parent_hash).map_err(Error::from)
    }

    fn get_block_producer(
        &self,
        epoch_id: &EpochId,
        height: BlockHeight,
    ) -> Result<AccountId, Error> {
        let mut epoch_manager = self.epoch_manager.as_ref().write().expect(POISONED_LOCK_ERR);
        Ok(epoch_manager.get_block_producer_info(epoch_id, height)?.account_id)
    }

    fn get_chunk_producer(
        &self,
        epoch_id: &EpochId,
        height: BlockHeight,
        shard_id: ShardId,
    ) -> Result<AccountId, Error> {
        let mut epoch_manager = self.epoch_manager.as_ref().write().expect(POISONED_LOCK_ERR);
        Ok(epoch_manager.get_chunk_producer_info(epoch_id, height, shard_id)?.account_id)
    }

    fn get_validator_by_account_id(
        &self,
        epoch_id: &EpochId,
        last_known_block_hash: &CryptoHash,
        account_id: &AccountId,
    ) -> Result<(ValidatorStake, bool), Error> {
        let mut epoch_manager = self.epoch_manager.as_ref().write().expect(POISONED_LOCK_ERR);
        match epoch_manager.get_validator_by_account_id(epoch_id, account_id) {
            Ok(Some(validator)) => {
                let slashed = epoch_manager.get_slashed_validators(&last_known_block_hash)?;
                Ok((validator, slashed.contains_key(account_id)))
            }
            Ok(None) => Err(ErrorKind::NotAValidator.into()),
            Err(e) => Err(e.into()),
        }
    }

    fn get_fisherman_by_account_id(
        &self,
        epoch_id: &EpochId,
        last_known_block_hash: &CryptoHash,
        account_id: &AccountId,
    ) -> Result<(ValidatorStake, bool), Error> {
        let mut epoch_manager = self.epoch_manager.as_ref().write().expect(POISONED_LOCK_ERR);
        match epoch_manager.get_fisherman_by_account_id(epoch_id, account_id) {
            Ok(Some(fisherman)) => {
                let slashed = epoch_manager.get_slashed_validators(&last_known_block_hash)?;
                Ok((fisherman, slashed.contains_key(account_id)))
            }
            Ok(None) => Err(ErrorKind::NotAValidator.into()),
            Err(e) => Err(e.into()),
        }
    }

    fn get_num_validator_blocks(
        &self,
        epoch_id: &EpochId,
        last_known_block_hash: &CryptoHash,
        account_id: &AccountId,
    ) -> Result<ValidatorStats, Error> {
        let mut epoch_manager = self.epoch_manager.as_ref().write().expect(POISONED_LOCK_ERR);
        epoch_manager
            .get_num_validator_blocks(epoch_id, last_known_block_hash, account_id)
            .map_err(Error::from)
    }

    fn num_shards(&self) -> NumShards {
        // TODO: should be dynamic.
        self.genesis.config.num_block_producer_seats_per_shard.len() as NumShards
    }

    fn num_total_parts(&self) -> usize {
        let seats = self.genesis.config.num_block_producer_seats;
        if seats > 1 {
            seats as usize
        } else {
            2
        }
    }

    fn num_data_parts(&self) -> usize {
        let total_parts = self.num_total_parts();
        if total_parts <= 3 {
            1
        } else {
            (total_parts - 1) / 3
        }
    }

    fn account_id_to_shard_id(&self, account_id: &AccountId) -> ShardId {
        account_id_to_shard_id(account_id, self.num_shards())
    }

    fn get_part_owner(&self, parent_hash: &CryptoHash, part_id: u64) -> Result<String, Error> {
        let mut epoch_manager = self.epoch_manager.as_ref().write().expect(POISONED_LOCK_ERR);
        let epoch_id = epoch_manager.get_epoch_id_from_prev_block(parent_hash)?;
        let settlement =
            epoch_manager.get_all_block_producers_settlement(&epoch_id, parent_hash)?;
        Ok(settlement[part_id as usize % settlement.len()].0.account_id.clone())
    }

    fn cares_about_shard(
        &self,
        account_id: Option<&AccountId>,
        parent_hash: &CryptoHash,
        shard_id: ShardId,
        is_me: bool,
    ) -> bool {
        self.shard_tracker.care_about_shard(account_id, parent_hash, shard_id, is_me)
    }

    fn will_care_about_shard(
        &self,
        account_id: Option<&AccountId>,
        parent_hash: &CryptoHash,
        shard_id: ShardId,
        is_me: bool,
    ) -> bool {
        self.shard_tracker.will_care_about_shard(account_id, parent_hash, shard_id, is_me)
    }

    fn is_next_block_epoch_start(&self, parent_hash: &CryptoHash) -> Result<bool, Error> {
        let mut epoch_manager = self.epoch_manager.as_ref().write().expect(POISONED_LOCK_ERR);
        epoch_manager.is_next_block_epoch_start(parent_hash).map_err(Error::from)
    }

    fn get_epoch_id_from_prev_block(&self, parent_hash: &CryptoHash) -> Result<EpochId, Error> {
        let mut epoch_manager = self.epoch_manager.as_ref().write().expect(POISONED_LOCK_ERR);
        epoch_manager.get_epoch_id_from_prev_block(parent_hash).map_err(Error::from)
    }

    fn get_next_epoch_id_from_prev_block(
        &self,
        parent_hash: &CryptoHash,
    ) -> Result<EpochId, Error> {
        let mut epoch_manager = self.epoch_manager.as_ref().write().expect(POISONED_LOCK_ERR);
        epoch_manager.get_next_epoch_id_from_prev_block(parent_hash).map_err(Error::from)
    }

    fn get_epoch_start_height(&self, block_hash: &CryptoHash) -> Result<BlockHeight, Error> {
        let mut epoch_manager = self.epoch_manager.as_ref().write().expect(POISONED_LOCK_ERR);
        epoch_manager.get_epoch_start_height(block_hash).map_err(Error::from)
    }

    fn get_gc_stop_height(&self, block_hash: &CryptoHash) -> Result<BlockHeight, Error> {
        let mut epoch_manager = self.epoch_manager.as_ref().write().expect(POISONED_LOCK_ERR);
        // an epoch must have a first block.
        let epoch_first_block = epoch_manager.get_block_info(block_hash)?.epoch_first_block;
        let epoch_first_block_info = epoch_manager.get_block_info(&epoch_first_block)?;
        // maintain pointers to avoid cloning.
        let mut last_block_in_prev_epoch = epoch_first_block_info.prev_hash;
        let mut epoch_start_height = epoch_first_block_info.height;
        for _ in 0..NUM_EPOCHS_TO_KEEP_STORE_DATA - 1 {
            let epoch_first_block = match epoch_manager.get_block_info(&last_block_in_prev_epoch) {
                Ok(block_info) => block_info.epoch_first_block,
                Err(EpochError::MissingBlock(_)) => return Ok(epoch_start_height),
                Err(e) => return Err(e.into()),
            };
            let epoch_first_block_info = epoch_manager.get_block_info(&epoch_first_block)?;
            epoch_start_height = epoch_first_block_info.height;
            last_block_in_prev_epoch = epoch_first_block_info.prev_hash;
        }
        Ok(epoch_start_height)
    }

    fn epoch_exists(&self, epoch_id: &EpochId) -> bool {
        let mut epoch_manager = self.epoch_manager.as_ref().write().expect(POISONED_LOCK_ERR);
        epoch_manager.get_epoch_info(epoch_id).is_ok()
    }

    fn get_epoch_minted_amount(&self, epoch_id: &EpochId) -> Result<Balance, Error> {
        let mut epoch_manager = self.epoch_manager.as_ref().write().expect(POISONED_LOCK_ERR);
        Ok(epoch_manager.get_epoch_info(epoch_id)?.minted_amount)
    }

    fn get_epoch_protocol_version(&self, epoch_id: &EpochId) -> Result<ProtocolVersion, Error> {
        let mut epoch_manager = self.epoch_manager.as_ref().write().expect(POISONED_LOCK_ERR);
        Ok(epoch_manager.get_epoch_info(epoch_id)?.protocol_version)
    }

    fn add_validator_proposals(&self, block_header_info: BlockHeaderInfo) -> Result<(), Error> {
        // Check that genesis block doesn't have any proposals.
        assert!(
            block_header_info.height > 0
                || (block_header_info.proposals.is_empty()
                    && block_header_info.slashed_validators.is_empty())
        );
        debug!(target: "runtime", "add validator proposals at block height {} {:?}", block_header_info.height, block_header_info.proposals);
        // Deal with validator proposals and epoch finishing.
        let mut epoch_manager = self.epoch_manager.as_ref().write().expect(POISONED_LOCK_ERR);
        let block_info = BlockInfo::new(
            block_header_info.height,
            block_header_info.last_finalized_height,
            block_header_info.prev_hash,
            block_header_info.proposals,
            block_header_info.chunk_mask,
            block_header_info.slashed_validators,
            block_header_info.total_supply,
            block_header_info.latest_protocol_version,
        );
        let rng_seed = (block_header_info.random_value.0).0;
        // TODO: don't commit here, instead contribute to upstream store update.
        epoch_manager
            .record_block_info(&block_header_info.hash, block_info, rng_seed)?
            .commit()
            .map_err(|err| err.into())
    }

    fn apply_transactions_with_optional_storage_proof(
        &self,
        shard_id: ShardId,
        state_root: &StateRoot,
        height: BlockHeight,
        block_timestamp: u64,
        prev_block_hash: &CryptoHash,
        block_hash: &CryptoHash,
        receipts: &[Receipt],
        transactions: &[SignedTransaction],
        last_validator_proposals: &[ValidatorStake],
        gas_price: Balance,
        gas_limit: Gas,
        challenges: &ChallengesResult,
        generate_storage_proof: bool,
    ) -> Result<ApplyTransactionResult, Error> {
        let trie = self.get_trie_for_shard(shard_id);
        let trie = if generate_storage_proof { Arc::new(trie.recording_reads()) } else { trie };
        match self.process_state_update(
            trie,
            *state_root,
            shard_id,
            height,
            block_hash,
            block_timestamp,
            prev_block_hash,
            receipts,
            transactions,
            last_validator_proposals,
            gas_price,
            gas_limit,
            challenges,
        ) {
            Ok(result) => Ok(result),
            Err(e) => match e.kind() {
                ErrorKind::StorageError(_) => {
                    panic!("{}", e);
                }
                _ => Err(e),
            },
        }
    }

    fn check_state_transition(
        &self,
        partial_storage: PartialStorage,
        shard_id: ShardId,
        state_root: &StateRoot,
        height: BlockHeight,
        block_timestamp: u64,
        prev_block_hash: &CryptoHash,
        block_hash: &CryptoHash,
        receipts: &[Receipt],
        transactions: &[SignedTransaction],
        last_validator_proposals: &[ValidatorStake],
        gas_price: Balance,
        gas_limit: Gas,
        challenges: &ChallengesResult,
    ) -> Result<ApplyTransactionResult, Error> {
        let trie = Arc::new(Trie::from_recorded_storage(partial_storage));
        self.process_state_update(
            trie,
            *state_root,
            shard_id,
            height,
            block_hash,
            block_timestamp,
            prev_block_hash,
            receipts,
            transactions,
            last_validator_proposals,
            gas_price,
            gas_limit,
            challenges,
        )
    }

    fn query(
        &self,
        shard_id: ShardId,
        state_root: &StateRoot,
        block_height: BlockHeight,
        block_timestamp: u64,
        block_hash: &CryptoHash,
        epoch_id: &EpochId,
        request: &QueryRequest,
    ) -> Result<QueryResponse, Box<dyn std::error::Error>> {
        match request {
            QueryRequest::ViewAccount { account_id } => {
                match self.view_account(shard_id, *state_root, account_id) {
                    Ok(r) => Ok(QueryResponse {
                        kind: QueryResponseKind::ViewAccount(r.into()),
                        block_height,
                        block_hash: *block_hash,
                    }),
                    Err(e) => Err(e),
                }
            }
            QueryRequest::CallFunction { account_id, method_name, args } => {
                let mut logs = vec![];
                let epoch_height = {
                    let mut epoch_manager =
                        self.epoch_manager.as_ref().write().expect(POISONED_LOCK_ERR);
                    epoch_manager.get_epoch_info(&epoch_id)?.epoch_height
                };
                match self.call_function(
                    shard_id,
                    *state_root,
                    block_height,
                    block_timestamp,
                    block_hash,
                    epoch_height,
                    epoch_id,
                    account_id,
                    method_name,
                    args.as_ref(),
                    &mut logs,
                    &self.epoch_manager,
                ) {
                    Ok(result) => Ok(QueryResponse {
                        kind: QueryResponseKind::CallResult(CallResult { result, logs }),
                        block_height,
                        block_hash: *block_hash,
                    }),
                    Err(err) => Ok(QueryResponse {
                        kind: QueryResponseKind::Error(QueryError { error: err.to_string(), logs }),
                        block_height,
                        block_hash: *block_hash,
                    }),
                }
            }
            QueryRequest::ViewState { account_id, prefix } => {
                match self.view_state(shard_id, *state_root, account_id, prefix.as_ref()) {
                    Ok(result) => Ok(QueryResponse {
                        kind: QueryResponseKind::ViewState(result),
                        block_height,
                        block_hash: *block_hash,
                    }),
                    Err(err) => Ok(QueryResponse {
                        kind: QueryResponseKind::Error(QueryError {
                            error: err.to_string(),
                            logs: vec![],
                        }),
                        block_height,
                        block_hash: *block_hash,
                    }),
                }
            }
            QueryRequest::ViewAccessKeyList { account_id } => {
                match self.view_access_keys(shard_id, *state_root, account_id) {
                    Ok(result) => Ok(QueryResponse {
                        kind: QueryResponseKind::AccessKeyList(
                            result
                                .into_iter()
                                .map(|(public_key, access_key)| AccessKeyInfoView {
                                    public_key,
                                    access_key: access_key.into(),
                                })
                                .collect(),
                        ),
                        block_height,
                        block_hash: *block_hash,
                    }),
                    Err(err) => Ok(QueryResponse {
                        kind: QueryResponseKind::Error(QueryError {
                            error: err.to_string(),
                            logs: vec![],
                        }),
                        block_height,
                        block_hash: *block_hash,
                    }),
                }
            }
            QueryRequest::ViewAccessKey { account_id, public_key } => {
                match self.view_access_key(shard_id, *state_root, account_id, public_key) {
                    Ok(access_key) => Ok(QueryResponse {
                        kind: QueryResponseKind::AccessKey(access_key.into()),
                        block_height,
                        block_hash: *block_hash,
                    }),
                    Err(err) => Ok(QueryResponse {
                        kind: QueryResponseKind::Error(QueryError {
                            error: err.to_string(),
                            logs: vec![],
                        }),
                        block_height,
                        block_hash: *block_hash,
                    }),
                }
            }
        }
    }

    fn get_validator_info(&self, block_hash: &CryptoHash) -> Result<EpochValidatorInfo, Error> {
        let mut epoch_manager = self.epoch_manager.as_ref().write().expect(POISONED_LOCK_ERR);
        epoch_manager.get_validator_info(block_hash).map_err(|e| e.into())
    }

    fn obtain_state_part(
        &self,
        shard_id: ShardId,
        state_root: &StateRoot,
        part_id: u64,
        num_parts: u64,
    ) -> Vec<u8> {
        assert!(part_id < num_parts);
        let trie = self.get_trie_for_shard(shard_id);
        match trie.get_trie_nodes_for_part(part_id, num_parts, state_root) {
            Ok(partial_state) => partial_state,
            Err(e) => {
                error!(target: "runtime",
                    "Can't get_trie_nodes_for_part for {:?}, part_id {:?}, num_parts {:?}, {:?}",
                    state_root, part_id, num_parts, e
                );
                panic!("RuntimeError::StorageInconsistentState, {:?}", e)
            }
        }
        .try_to_vec()
        .expect("serializer should not fail")
    }

    fn validate_state_part(
        &self,
        state_root: &StateRoot,
        part_id: u64,
        num_parts: u64,
        data: &Vec<u8>,
    ) -> bool {
        assert!(part_id < num_parts);
        match BorshDeserialize::try_from_slice(data) {
            Ok(trie_nodes) => match Trie::validate_trie_nodes_for_part(
                state_root,
                part_id,
                num_parts,
                &trie_nodes,
            ) {
                Ok(_) => true,
                // Storage error should not happen
                Err(_) => false,
            },
            // Deserialization error means we've got the data from malicious peer
            Err(_) => false,
        }
    }

    fn confirm_state(
        &self,
        shard_id: ShardId,
        state_root: &StateRoot,
        data: &Vec<Vec<u8>>,
    ) -> Result<(), Error> {
        let mut parts = vec![];
        for part in data {
            parts.push(
                BorshDeserialize::try_from_slice(part)
                    .expect("Part was already validated earlier, so could never fail here"),
            );
        }
        let trie_changes = Trie::combine_state_parts(&state_root, &parts)
            .expect("combine_state_parts is guaranteed to succeed when each part is valid");
        let tries = self.get_tries();
        let (store_update, _) =
            tries.apply_all(&trie_changes, shard_id).expect("TrieChanges::into never fails");
        Ok(store_update.commit()?)
    }

    fn get_state_root_node(&self, shard_id: ShardId, state_root: &StateRoot) -> StateRootNode {
        self.get_trie_for_shard(shard_id)
            .retrieve_root_node(state_root)
            .expect("Failed to get root node")
    }

    fn validate_state_root_node(
        &self,
        state_root_node: &StateRootNode,
        state_root: &StateRoot,
    ) -> bool {
        if state_root == &CryptoHash::default() {
            return state_root_node == &StateRootNode::empty();
        }
        if hash(&state_root_node.data) != *state_root {
            false
        } else {
            match Trie::get_memory_usage_from_serialized(&state_root_node.data) {
                Ok(memory_usage) => {
                    if memory_usage != state_root_node.memory_usage {
                        // Invalid value of memory_usage
                        false
                    } else {
                        true
                    }
                }
                Err(_) => false, // Invalid state_root_node
            }
        }
    }

    fn compare_epoch_id(
        &self,
        epoch_id: &EpochId,
        other_epoch_id: &EpochId,
    ) -> Result<Ordering, Error> {
        let mut epoch_manager = self.epoch_manager.as_ref().write().expect(POISONED_LOCK_ERR);
        epoch_manager.compare_epoch_id(epoch_id, other_epoch_id).map_err(|e| e.into())
    }
}

impl node_runtime::adapter::ViewRuntimeAdapter for NightshadeRuntime {
    fn view_account(
        &self,
        shard_id: ShardId,
        state_root: MerkleHash,
        account_id: &AccountId,
    ) -> Result<Account, Box<dyn std::error::Error>> {
        let state_update = self.get_tries().new_trie_update(shard_id, state_root);
        self.trie_viewer.view_account(&state_update, account_id)
    }

    fn call_function(
        &self,
        shard_id: ShardId,
        state_root: MerkleHash,
        height: BlockHeight,
        block_timestamp: u64,
        last_block_hash: &CryptoHash,
        epoch_height: EpochHeight,
        epoch_id: &EpochId,
        contract_id: &AccountId,
        method_name: &str,
        args: &[u8],
        logs: &mut Vec<String>,
        epoch_info_provider: &dyn EpochInfoProvider,
    ) -> Result<Vec<u8>, Box<dyn std::error::Error>> {
        let state_update = self.get_tries().new_trie_update(shard_id, state_root);
        self.trie_viewer.call_function(
            state_update,
            height,
            block_timestamp,
            last_block_hash,
            epoch_height,
            epoch_id,
            contract_id,
            method_name,
            args,
            logs,
            epoch_info_provider,
        )
    }

    fn view_access_key(
        &self,
        shard_id: ShardId,
        state_root: MerkleHash,
        account_id: &AccountId,
        public_key: &PublicKey,
    ) -> Result<AccessKey, Box<dyn std::error::Error>> {
        let state_update = self.get_tries().new_trie_update(shard_id, state_root);
        self.trie_viewer.view_access_key(&state_update, account_id, public_key)
    }

    fn view_access_keys(
        &self,
        shard_id: ShardId,
        state_root: MerkleHash,
        account_id: &AccountId,
    ) -> Result<Vec<(PublicKey, AccessKey)>, Box<dyn std::error::Error>> {
        let state_update = self.get_tries().new_trie_update(shard_id, state_root);
        let prefix = trie_key_parsers::get_raw_prefix_for_access_keys(account_id);
        let raw_prefix: &[u8] = prefix.as_ref();
        let access_keys = match state_update.iter(&prefix) {
            Ok(iter) => iter
                .map(|key| {
                    let key = key?;
                    let public_key = &key[raw_prefix.len()..];
                    let access_key = get_access_key_raw(&state_update, &key)?
                        .ok_or("Missing key from iterator")?;
                    PublicKey::try_from_slice(public_key)
                        .map_err(|err| format!("{}", err).into())
                        .map(|key| (key, access_key))
                })
                .collect::<Result<Vec<_>, Box<dyn std::error::Error>>>(),
            Err(e) => Err(e.into()),
        };
        access_keys
    }

    fn view_state(
        &self,
        shard_id: ShardId,
        state_root: MerkleHash,
        account_id: &AccountId,
        prefix: &[u8],
    ) -> Result<ViewStateResult, Box<dyn std::error::Error>> {
        let state_update = self.get_tries().new_trie_update(shard_id, state_root);
        self.trie_viewer.view_state(&state_update, account_id, prefix)
    }
}

#[cfg(test)]
mod test {
    use std::collections::BTreeSet;

    use num_rational::Rational;

    use near_chain::ReceiptResult;
    use near_crypto::{InMemorySigner, KeyType, Signer};
    use near_logger_utils::init_test_logger;
<<<<<<< HEAD
    use near_primitives::challenge::SlashedValidator;
=======
    use near_primitives::block::Tip;
>>>>>>> 147ab5c2
    use near_primitives::transaction::{
        Action, CreateAccountAction, DeleteAccountAction, StakeAction,
    };
    use near_primitives::types::{BlockHeightDelta, Nonce, ValidatorId, ValidatorKickoutReason};
    use near_primitives::validator_signer::{InMemoryValidatorSigner, ValidatorSigner};
    use near_primitives::views::{
        AccountView, CurrentEpochValidatorInfo, NextEpochValidatorInfo, ValidatorKickoutView,
    };
    use near_store::create_store;
    use node_runtime::config::RuntimeConfig;

    use crate::config::{
        GenesisExt, FISHERMEN_THRESHOLD, TESTING_INIT_BALANCE, TESTING_INIT_STAKE,
    };
    use crate::get_store_path;

    use super::*;

    fn stake(
        nonce: Nonce,
        signer: &dyn Signer,
        sender: &dyn ValidatorSigner,
        stake: Balance,
    ) -> SignedTransaction {
        SignedTransaction::from_actions(
            nonce,
            sender.validator_id().clone(),
            sender.validator_id().clone(),
            &*signer,
            vec![Action::Stake(StakeAction { stake, public_key: sender.public_key() })],
            // runtime does not validate block history
            CryptoHash::default(),
        )
    }

    impl NightshadeRuntime {
        fn update(
            &self,
            state_root: &StateRoot,
            shard_id: ShardId,
            height: BlockHeight,
            block_timestamp: u64,
            prev_block_hash: &CryptoHash,
            block_hash: &CryptoHash,
            receipts: &[Receipt],
            transactions: &[SignedTransaction],
            last_proposals: &[ValidatorStake],
            gas_price: Balance,
            gas_limit: Gas,
            challenges: &ChallengesResult,
        ) -> (StateRoot, Vec<ValidatorStake>, ReceiptResult) {
            let mut result = self
                .apply_transactions(
                    shard_id,
                    &state_root,
                    height,
                    block_timestamp,
                    prev_block_hash,
                    block_hash,
                    receipts,
                    transactions,
                    last_proposals,
                    gas_price,
                    gas_limit,
                    challenges,
                )
                .unwrap();
            let mut store_update = self.store.store_update();
            result.trie_changes.insertions_into(&mut store_update).unwrap();
            result.trie_changes.state_changes_into(&mut store_update);
            store_update.commit().unwrap();
            (result.new_root, result.validator_proposals, result.receipt_result)
        }
    }

    struct TestEnv {
        pub runtime: NightshadeRuntime,
        pub head: Tip,
        state_roots: Vec<StateRoot>,
        pub last_receipts: HashMap<ShardId, Vec<Receipt>>,
        pub last_shard_proposals: HashMap<ShardId, Vec<ValidatorStake>>,
        pub last_proposals: Vec<ValidatorStake>,
    }

    impl TestEnv {
        pub fn new(
            prefix: &str,
            validators: Vec<Vec<AccountId>>,
            epoch_length: BlockHeightDelta,
            initial_tracked_accounts: Vec<AccountId>,
            initial_tracked_shards: Vec<ShardId>,
            has_reward: bool,
        ) -> Self {
            let dir = tempfile::Builder::new().prefix(prefix).tempdir().unwrap();
            let store = create_store(&get_store_path(dir.path()));
            let all_validators = validators.iter().fold(BTreeSet::new(), |acc, x| {
                acc.union(&x.iter().map(|x| x.as_str()).collect()).cloned().collect()
            });
            let validators_len = all_validators.len() as ValidatorId;
            let mut genesis = Genesis::test_sharded(
                all_validators.into_iter().collect(),
                validators_len,
                validators.iter().map(|x| x.len() as ValidatorId).collect(),
            );
            // No fees mode.
            genesis.config.runtime_config = RuntimeConfig::free();
            genesis.config.epoch_length = epoch_length;
            genesis.config.chunk_producer_kickout_threshold =
                genesis.config.block_producer_kickout_threshold;
            if !has_reward {
                genesis.config.max_inflation_rate = Rational::from_integer(0);
            }
            let genesis_total_supply = genesis.config.total_supply;
            let genesis_protocol_version = genesis.config.protocol_version;
            let runtime = NightshadeRuntime::new(
                dir.path(),
                store,
                Arc::new(genesis),
                initial_tracked_accounts,
                initial_tracked_shards,
            );
            let (_store, store_update, state_roots) = runtime.genesis_state();
            store_update.commit().unwrap();
            let genesis_hash = hash(&vec![0]);
            runtime
                .add_validator_proposals(BlockHeaderInfo {
                    prev_hash: CryptoHash::default(),
                    hash: genesis_hash,
                    random_value: [0; 32].as_ref().try_into().unwrap(),
                    height: 0,
                    last_finalized_height: 0,
                    proposals: vec![],
                    slashed_validators: vec![],
                    chunk_mask: vec![],
                    total_supply: genesis_total_supply,
                    latest_protocol_version: genesis_protocol_version,
                })
                .unwrap();
            Self {
                runtime,
                head: Tip {
                    last_block_hash: genesis_hash,
                    prev_block_hash: CryptoHash::default(),
                    height: 0,
                    epoch_id: EpochId::default(),
                    next_epoch_id: Default::default(),
                },
                state_roots,
                last_receipts: HashMap::default(),
                last_proposals: vec![],
                last_shard_proposals: HashMap::default(),
            }
        }

        pub fn step(
            &mut self,
            transactions: Vec<Vec<SignedTransaction>>,
            chunk_mask: Vec<bool>,
            challenges_result: ChallengesResult,
        ) {
            let new_hash = hash(&vec![(self.head.height + 1) as u8]);
            let num_shards = self.runtime.num_shards();
            assert_eq!(transactions.len() as NumShards, num_shards);
            assert_eq!(chunk_mask.len() as NumShards, num_shards);
            let mut all_proposals = vec![];
            let mut new_receipts = HashMap::new();
            for i in 0..num_shards {
                let (state_root, proposals, receipts) = self.runtime.update(
                    &self.state_roots[i as usize],
                    i,
                    self.head.height + 1,
                    0,
                    &self.head.last_block_hash,
                    &new_hash,
                    self.last_receipts.get(&i).unwrap_or(&vec![]),
                    &transactions[i as usize],
                    self.last_shard_proposals.get(&i).unwrap_or(&vec![]),
                    self.runtime.genesis.config.min_gas_price,
                    u64::max_value(),
                    &challenges_result,
                );
                self.state_roots[i as usize] = state_root;
                for (shard_id, mut shard_receipts) in receipts {
                    new_receipts
                        .entry(shard_id)
                        .or_insert_with(|| vec![])
                        .append(&mut shard_receipts);
                }
                all_proposals.append(&mut proposals.clone());
                self.last_shard_proposals.insert(i as ShardId, proposals);
            }
            self.runtime
                .add_validator_proposals(BlockHeaderInfo {
                    prev_hash: self.head.last_block_hash,
                    hash: new_hash,
                    random_value: [0; 32].as_ref().try_into().unwrap(),
                    height: self.head.height + 1,
                    last_finalized_height: self.head.height.saturating_sub(1),
                    proposals: self.last_proposals.clone(),
                    slashed_validators: challenges_result,
                    chunk_mask,
                    total_supply: self.runtime.genesis.config.total_supply,
                    latest_protocol_version: self.runtime.genesis.config.protocol_version,
                })
                .unwrap();
            self.last_receipts = new_receipts;
            self.last_proposals = all_proposals;
            self.head = Tip {
                last_block_hash: new_hash,
                prev_block_hash: self.head.last_block_hash,
                height: self.head.height + 1,
                epoch_id: self.runtime.get_epoch_id_from_prev_block(&new_hash).unwrap(),
                next_epoch_id: self.runtime.get_next_epoch_id_from_prev_block(&new_hash).unwrap(),
            };
        }

        /// Step when there is only one shard
        pub fn step_default(&mut self, transactions: Vec<SignedTransaction>) {
            self.step(vec![transactions], vec![true], ChallengesResult::default());
        }

        pub fn view_account(&self, account_id: &str) -> AccountView {
            let shard_id = self.runtime.account_id_to_shard_id(&account_id.to_string());
            self.runtime
                .view_account(
                    shard_id,
                    self.state_roots[shard_id as usize],
                    &account_id.to_string(),
                )
                .unwrap()
                .into()
        }

        /// Compute per epoch per validator reward and per epoch protocol treasury reward
        pub fn compute_reward(&self, num_validators: usize) -> (Balance, Balance) {
            let per_epoch_total_reward = *self.runtime.genesis.config.max_inflation_rate.numer()
                as u128
                * self.runtime.genesis.config.total_supply
                * self.runtime.genesis.config.epoch_length as u128
                / (self.runtime.genesis.config.num_blocks_per_year as u128
                    * *self.runtime.genesis.config.max_inflation_rate.denom() as u128);
            let per_epoch_protocol_treasury = per_epoch_total_reward
                * *self.runtime.genesis.config.protocol_reward_rate.numer() as u128
                / *self.runtime.genesis.config.protocol_reward_rate.denom() as u128;
            let per_epoch_per_validator_reward =
                (per_epoch_total_reward - per_epoch_protocol_treasury) / num_validators as u128;
            (per_epoch_per_validator_reward, per_epoch_protocol_treasury)
        }
    }

    /// Start with 2 validators with default stake X.
    /// 1. Validator 0 stakes 2 * X
    /// 2. Validator 0 creates new account Validator 2 with 3 * X in balance
    /// 3. Validator 2 stakes 2 * X
    /// 4. Validator 1 gets unstaked because not enough stake.
    /// 5. At the end Validator 0 and 2 with 2 * X are validators. Validator 1 has stake returned to balance.
    #[test]
    fn test_validator_rotation() {
        init_test_logger();
        let num_nodes = 2;
        let validators = (0..num_nodes).map(|i| format!("test{}", i + 1)).collect::<Vec<_>>();
        let mut env = TestEnv::new(
            "test_validator_rotation",
            vec![validators.clone()],
            2,
            vec![],
            vec![],
            false,
        );
        let block_producers: Vec<_> = validators
            .iter()
            .map(|id| InMemoryValidatorSigner::from_seed(id, KeyType::ED25519, id))
            .collect();
        let signer = InMemorySigner::from_seed(&validators[0], KeyType::ED25519, &validators[0]);
        // test1 doubles stake and the new account stakes the same, so test2 will be kicked out.`
        let staking_transaction = stake(1, &signer, &block_producers[0], TESTING_INIT_STAKE * 2);
        let new_account = format!("test{}", num_nodes + 1);
        let new_validator =
            InMemoryValidatorSigner::from_seed(&new_account, KeyType::ED25519, &new_account);
        let new_signer = InMemorySigner::from_seed(&new_account, KeyType::ED25519, &new_account);
        let create_account_transaction = SignedTransaction::create_account(
            2,
            block_producers[0].validator_id().clone(),
            new_account,
            TESTING_INIT_STAKE * 3,
            new_signer.public_key(),
            &signer,
            CryptoHash::default(),
        );
        env.step_default(vec![staking_transaction, create_account_transaction]);
        env.step_default(vec![]);
        let account = env.view_account(&block_producers[0].validator_id());
        assert_eq!(account.locked, 2 * TESTING_INIT_STAKE);
        assert_eq!(account.amount, TESTING_INIT_BALANCE - TESTING_INIT_STAKE * 5);

        // NOTE: The Runtime doesn't take invalid transactions anymore (e.g. one with a bad nonce),
        // because they should be filtered before producing the chunk.
        // Send invalid transaction to see if the rollback of the state affects the validator rewards.
        let invalid_transaction = SignedTransaction::from_actions(
            1,
            new_validator.validator_id().clone(),
            new_validator.validator_id().clone(),
            &new_signer,
            vec![Action::CreateAccount(CreateAccountAction {})],
            // runtime does not validate block history
            CryptoHash::default(),
        );
        let stake_transaction = stake(2, &new_signer, &new_validator, TESTING_INIT_STAKE * 2);
        env.step_default(vec![invalid_transaction, stake_transaction]);
        env.step_default(vec![]);

        // Roll steps for 3 epochs to pass.
        for _ in 5..=9 {
            env.step_default(vec![]);
        }

        let epoch_id = env.runtime.get_epoch_id_from_prev_block(&env.head.last_block_hash).unwrap();
        assert_eq!(
            env.runtime
                .get_epoch_block_producers_ordered(&epoch_id, &env.head.last_block_hash)
                .unwrap()
                .iter()
                .map(|x| (x.0.account_id.clone(), x.1))
                .collect::<HashMap<_, _>>(),
            vec![("test3".to_string(), false), ("test1".to_string(), false)]
                .into_iter()
                .collect::<HashMap<_, _>>()
        );

        let test1_acc = env.view_account("test1");
        // Staked 2 * X, sent 3 * X to test3.
        assert_eq!(
            (test1_acc.amount, test1_acc.locked),
            (TESTING_INIT_BALANCE - 5 * TESTING_INIT_STAKE, 2 * TESTING_INIT_STAKE)
        );
        let test2_acc = env.view_account("test2");
        // Become fishermen instead
        assert_eq!(
            (test2_acc.amount, test2_acc.locked),
            (TESTING_INIT_BALANCE - TESTING_INIT_STAKE, TESTING_INIT_STAKE)
        );
        let test3_acc = env.view_account("test3");
        // Got 3 * X, staking 2 * X of them.
        assert_eq!(
            (test3_acc.amount, test3_acc.locked),
            (TESTING_INIT_STAKE, 2 * TESTING_INIT_STAKE)
        );
    }

    /// One validator tries to decrease their stake in epoch T. Make sure that the stake return happens in epoch T+3.
    #[test]
    fn test_validator_stake_change() {
        let num_nodes = 2;
        let validators = (0..num_nodes).map(|i| format!("test{}", i + 1)).collect::<Vec<_>>();
        let mut env = TestEnv::new(
            "test_validator_stake_change",
            vec![validators.clone()],
            2,
            vec![],
            vec![],
            false,
        );
        let block_producers: Vec<_> = validators
            .iter()
            .map(|id| InMemoryValidatorSigner::from_seed(id, KeyType::ED25519, id))
            .collect();
        let signer = InMemorySigner::from_seed(&validators[0], KeyType::ED25519, &validators[0]);

        let desired_stake = 2 * TESTING_INIT_STAKE / 3;
        let staking_transaction = stake(1, &signer, &block_producers[0], desired_stake);
        env.step_default(vec![staking_transaction]);
        let account = env.view_account(&block_producers[0].validator_id());
        assert_eq!(account.amount, TESTING_INIT_BALANCE - TESTING_INIT_STAKE);
        assert_eq!(account.locked, TESTING_INIT_STAKE);
        for _ in 2..=4 {
            env.step_default(vec![]);
        }

        let account = env.view_account(&block_producers[0].validator_id());
        assert_eq!(account.amount, TESTING_INIT_BALANCE - TESTING_INIT_STAKE);
        assert_eq!(account.locked, TESTING_INIT_STAKE);

        for _ in 5..=7 {
            env.step_default(vec![]);
        }

        let account = env.view_account(&block_producers[0].validator_id());
        assert_eq!(account.amount, TESTING_INIT_BALANCE - desired_stake);
        assert_eq!(account.locked, desired_stake);
    }

    #[test]
    fn test_validator_stake_change_multiple_times() {
        init_test_logger();
        let num_nodes = 4;
        let validators = (0..num_nodes).map(|i| format!("test{}", i + 1)).collect::<Vec<_>>();
        let mut env = TestEnv::new(
            "test_validator_stake_change_multiple_times",
            vec![validators.clone()],
            4,
            vec![],
            vec![],
            false,
        );
        let block_producers: Vec<_> = validators
            .iter()
            .map(|id| InMemoryValidatorSigner::from_seed(id, KeyType::ED25519, id))
            .collect();
        let signers: Vec<_> = validators
            .iter()
            .map(|id| InMemorySigner::from_seed(id, KeyType::ED25519, id))
            .collect();

        let staking_transaction =
            stake(1, &signers[0], &block_producers[0], TESTING_INIT_STAKE - 1);
        let staking_transaction1 =
            stake(2, &signers[0], &block_producers[0], TESTING_INIT_STAKE - 2);
        let staking_transaction2 =
            stake(1, &signers[1], &block_producers[1], TESTING_INIT_STAKE + 1);
        env.step_default(vec![staking_transaction, staking_transaction1, staking_transaction2]);
        let account = env.view_account(&block_producers[0].validator_id());
        assert_eq!(account.amount, TESTING_INIT_BALANCE - TESTING_INIT_STAKE);
        assert_eq!(account.locked, TESTING_INIT_STAKE);

        let staking_transaction =
            stake(3, &signers[0], &block_producers[0], TESTING_INIT_STAKE + 1);
        let staking_transaction1 =
            stake(2, &signers[1], &block_producers[1], TESTING_INIT_STAKE + 2);
        let staking_transaction2 =
            stake(3, &signers[1], &block_producers[1], TESTING_INIT_STAKE - 1);
        let staking_transaction3 =
            stake(1, &signers[3], &block_producers[3], TESTING_INIT_STAKE - 1);
        env.step_default(vec![
            staking_transaction,
            staking_transaction1,
            staking_transaction2,
            staking_transaction3,
        ]);

        for _ in 3..=8 {
            env.step_default(vec![]);
        }

        let account = env.view_account(&block_producers[0].validator_id());
        assert_eq!(account.amount, TESTING_INIT_BALANCE - TESTING_INIT_STAKE - 1);
        assert_eq!(account.locked, TESTING_INIT_STAKE + 1);

        let account = env.view_account(&block_producers[1].validator_id());
        assert_eq!(account.amount, TESTING_INIT_BALANCE - TESTING_INIT_STAKE);
        assert_eq!(account.locked, TESTING_INIT_STAKE);

        let account = env.view_account(&block_producers[2].validator_id());
        assert_eq!(account.amount, TESTING_INIT_BALANCE - TESTING_INIT_STAKE);
        assert_eq!(account.locked, TESTING_INIT_STAKE);

        let account = env.view_account(&block_producers[3].validator_id());
        assert_eq!(account.amount, TESTING_INIT_BALANCE - TESTING_INIT_STAKE);
        assert_eq!(account.locked, TESTING_INIT_STAKE);

        for _ in 9..=12 {
            env.step_default(vec![]);
        }

        let account = env.view_account(&block_producers[0].validator_id());
        assert_eq!(account.amount, TESTING_INIT_BALANCE - TESTING_INIT_STAKE - 1);
        assert_eq!(account.locked, TESTING_INIT_STAKE + 1);

        let account = env.view_account(&block_producers[1].validator_id());
        assert_eq!(account.amount, TESTING_INIT_BALANCE - TESTING_INIT_STAKE);
        assert_eq!(account.locked, TESTING_INIT_STAKE);

        let account = env.view_account(&block_producers[2].validator_id());
        assert_eq!(account.amount, TESTING_INIT_BALANCE - TESTING_INIT_STAKE);
        assert_eq!(account.locked, TESTING_INIT_STAKE);

        let account = env.view_account(&block_producers[3].validator_id());
        assert_eq!(account.amount, TESTING_INIT_BALANCE - TESTING_INIT_STAKE);
        assert_eq!(account.locked, TESTING_INIT_STAKE);

        for _ in 13..=16 {
            env.step_default(vec![]);
        }

        let account = env.view_account(&block_producers[0].validator_id());
        assert_eq!(account.amount, TESTING_INIT_BALANCE - TESTING_INIT_STAKE - 1);
        assert_eq!(account.locked, TESTING_INIT_STAKE + 1);

        let account = env.view_account(&block_producers[1].validator_id());
        assert_eq!(account.amount, TESTING_INIT_BALANCE - TESTING_INIT_STAKE + 1);
        assert_eq!(account.locked, TESTING_INIT_STAKE - 1);

        let account = env.view_account(&block_producers[2].validator_id());
        assert_eq!(account.amount, TESTING_INIT_BALANCE - TESTING_INIT_STAKE);
        assert_eq!(account.locked, TESTING_INIT_STAKE);

        let account = env.view_account(&block_producers[3].validator_id());
        assert_eq!(account.amount, TESTING_INIT_BALANCE - TESTING_INIT_STAKE + 1);
        assert_eq!(account.locked, TESTING_INIT_STAKE - 1);
    }

    #[test]
    fn test_stake_in_last_block_of_an_epoch() {
        init_test_logger();
        let num_nodes = 4;
        let validators = (0..num_nodes).map(|i| format!("test{}", i + 1)).collect::<Vec<_>>();
        let mut env = TestEnv::new(
            "test_validator_stake_change_multiple_times",
            vec![validators.clone()],
            5,
            vec![],
            vec![],
            false,
        );
        let block_producers: Vec<_> = validators
            .iter()
            .map(|id| InMemoryValidatorSigner::from_seed(id, KeyType::ED25519, id))
            .collect();
        let signers: Vec<_> = validators
            .iter()
            .map(|id| InMemorySigner::from_seed(id, KeyType::ED25519, id))
            .collect();
        let staking_transaction =
            stake(1, &signers[0], &block_producers[0], TESTING_INIT_STAKE + TESTING_INIT_STAKE / 6);
        env.step_default(vec![staking_transaction]);
        for _ in 2..10 {
            env.step_default(vec![]);
        }
        let staking_transaction =
            stake(2, &signers[0], &block_producers[0], TESTING_INIT_STAKE + TESTING_INIT_STAKE / 2);
        env.step_default(vec![staking_transaction]);
        env.step_default(vec![]);
        let staking_transaction = stake(3, &signers[0], &block_producers[0], TESTING_INIT_STAKE);
        env.step_default(vec![staking_transaction]);
        for _ in 13..=16 {
            env.step_default(vec![]);
        }
        let account = env.view_account(&block_producers[0].validator_id());
        let return_stake = (TESTING_INIT_STAKE + TESTING_INIT_STAKE / 2)
            - (TESTING_INIT_STAKE + TESTING_INIT_STAKE / 6);
        assert_eq!(
            account.amount,
            TESTING_INIT_BALANCE - (TESTING_INIT_STAKE + TESTING_INIT_STAKE / 2) + return_stake
        );
        assert_eq!(account.locked, TESTING_INIT_STAKE + TESTING_INIT_STAKE / 2 - return_stake);
    }

    #[test]
    fn test_verify_validator_signature() {
        let validators = (0..2).map(|i| format!("test{}", i + 1)).collect::<Vec<_>>();
        let env = TestEnv::new(
            "verify_validator_signature_failure",
            vec![validators.clone()],
            2,
            vec![],
            vec![],
            true,
        );
        let data = [0; 32];
        let signer = InMemorySigner::from_seed(&validators[0], KeyType::ED25519, &validators[0]);
        let signature = signer.sign(&data);
        assert!(env
            .runtime
            .verify_validator_signature(
                &env.head.epoch_id,
                &env.head.last_block_hash,
                &validators[0],
                &data,
                &signature
            )
            .unwrap());
    }

    #[test]
    fn test_state_sync() {
        init_test_logger();
        let num_nodes = 2;
        let validators = (0..num_nodes).map(|i| format!("test{}", i + 1)).collect::<Vec<_>>();
        let mut env =
            TestEnv::new("test_state_sync", vec![validators.clone()], 2, vec![], vec![], true);
        let block_producers: Vec<_> = validators
            .iter()
            .map(|id| InMemoryValidatorSigner::from_seed(id, KeyType::ED25519, id))
            .collect();
        let (per_epoch_per_validator_reward, _) = env.compute_reward(num_nodes);
        let signer = InMemorySigner::from_seed(&validators[0], KeyType::ED25519, &validators[0]);
        let staking_transaction = stake(1, &signer, &block_producers[0], TESTING_INIT_STAKE + 1);
        env.step_default(vec![staking_transaction]);
        env.step_default(vec![]);
        let state_part = env.runtime.obtain_state_part(0, &env.state_roots[0], 0, 1);
        let root_node = env.runtime.get_state_root_node(0, &env.state_roots[0]);
        let mut new_env =
            TestEnv::new("test_state_sync", vec![validators.clone()], 2, vec![], vec![], true);
        for i in 1..=2 {
            let prev_hash = hash(&[new_env.head.height as u8]);
            let cur_hash = hash(&[(new_env.head.height + 1) as u8]);
            let proposals = if i == 1 {
                vec![ValidatorStake {
                    account_id: block_producers[0].validator_id().clone(),
                    stake: TESTING_INIT_STAKE + 1,
                    public_key: block_producers[0].public_key(),
                }]
            } else {
                vec![]
            };
            new_env
                .runtime
                .add_validator_proposals(BlockHeaderInfo {
                    prev_hash,
                    hash: cur_hash,
                    random_value: [0; 32].as_ref().try_into().unwrap(),
                    height: i,
                    last_finalized_height: i.saturating_sub(2),
                    proposals: new_env.last_proposals.clone(),
                    slashed_validators: vec![],
                    chunk_mask: vec![true],
                    total_supply: new_env.runtime.genesis.config.total_supply,
                    latest_protocol_version: new_env.runtime.genesis.config.protocol_version,
                })
                .unwrap();
            new_env.head.height = i;
            new_env.head.last_block_hash = cur_hash;
            new_env.head.prev_block_hash = prev_hash;
            new_env.last_proposals = proposals;
        }
        assert!(new_env.runtime.validate_state_root_node(&root_node, &env.state_roots[0]));
        let mut root_node_wrong = root_node.clone();
        root_node_wrong.memory_usage += 1;
        assert!(!new_env.runtime.validate_state_root_node(&root_node_wrong, &env.state_roots[0]));
        root_node_wrong.data = vec![123];
        assert!(!new_env.runtime.validate_state_root_node(&root_node_wrong, &env.state_roots[0]));
        assert!(!new_env.runtime.validate_state_part(&StateRoot::default(), 0, 1, &state_part));
        new_env.runtime.validate_state_part(&env.state_roots[0], 0, 1, &state_part);
        new_env.runtime.confirm_state(0, &env.state_roots[0], &vec![state_part]).unwrap();
        new_env.state_roots[0] = env.state_roots[0].clone();
        for _ in 3..=5 {
            new_env.step_default(vec![]);
        }

        let account = new_env.view_account(&block_producers[0].validator_id());
        assert_eq!(account.amount, TESTING_INIT_BALANCE - TESTING_INIT_STAKE - 1);
        assert_eq!(account.locked, TESTING_INIT_STAKE + 1 + 2 * per_epoch_per_validator_reward);

        let account = new_env.view_account(&block_producers[1].validator_id());
        assert_eq!(account.amount, TESTING_INIT_BALANCE - TESTING_INIT_STAKE);
        assert_eq!(account.locked, TESTING_INIT_STAKE + 2 * per_epoch_per_validator_reward);
    }

    /// Test two shards: the first shard has 2 validators (test1, test4) and the second shard
    /// has 4 validators (test1, test2, test3, test4). Test that kickout and stake change
    /// work properly.
    #[test]
    fn test_multiple_shards() {
        init_test_logger();
        let num_nodes = 4;
        let first_shard_validators = (0..2).map(|i| format!("test{}", i + 1)).collect::<Vec<_>>();
        let second_shard_validators =
            (0..num_nodes).map(|i| format!("test{}", i + 1)).collect::<Vec<_>>();
        let validators = second_shard_validators.clone();
        let mut env = TestEnv::new(
            "test_multiple_shards",
            vec![first_shard_validators, second_shard_validators],
            4,
            vec![],
            vec![],
            false,
        );
        let block_producers: Vec<_> = validators
            .iter()
            .map(|id| InMemoryValidatorSigner::from_seed(id, KeyType::ED25519, id))
            .collect();
        let signer = InMemorySigner::from_seed(&validators[0], KeyType::ED25519, &validators[0]);
        let staking_transaction = stake(1, &signer, &block_producers[0], TESTING_INIT_STAKE - 1);
        let first_account_shard_id = env.runtime.account_id_to_shard_id(&"test1".to_string());
        let transactions = if first_account_shard_id == 0 {
            vec![vec![staking_transaction], vec![]]
        } else {
            vec![vec![], vec![staking_transaction]]
        };
        env.step(transactions, vec![false, true], ChallengesResult::default());
        for _ in 2..10 {
            env.step(vec![vec![], vec![]], vec![true, true], ChallengesResult::default());
        }
        let account = env.view_account(&block_producers[3].validator_id());
        assert_eq!(account.locked, TESTING_INIT_STAKE);
        assert_eq!(account.amount, TESTING_INIT_BALANCE - TESTING_INIT_STAKE);

        let account = env.view_account(&block_producers[0].validator_id());
        assert_eq!(account.locked, TESTING_INIT_STAKE);

        for _ in 10..14 {
            env.step(vec![vec![], vec![]], vec![true, true], ChallengesResult::default());
        }
        let account = env.view_account(&block_producers[3].validator_id());
        assert_eq!(account.locked, 0);

        let account = env.view_account(&block_producers[0].validator_id());
        assert_eq!(account.locked, TESTING_INIT_STAKE - 1);
    }

    #[test]
    fn test_get_validator_info() {
        let num_nodes = 2;
        let validators = (0..num_nodes).map(|i| format!("test{}", i + 1)).collect::<Vec<_>>();
        let mut env = TestEnv::new(
            "test_validator_get_validator_info",
            vec![validators.clone()],
            2,
            vec![],
            vec![],
            true,
        );
        let block_producers: Vec<_> = validators
            .iter()
            .map(|id| InMemoryValidatorSigner::from_seed(id, KeyType::ED25519, id))
            .collect();
        let (per_epoch_per_validator_reward, _) = env.compute_reward(num_nodes);
        let signer = InMemorySigner::from_seed(&validators[0], KeyType::ED25519, &validators[0]);
        let staking_transaction = stake(1, &signer, &block_producers[0], 0);
        env.step_default(vec![staking_transaction]);
        env.step_default(vec![]);
        let mut current_epoch_validator_info = vec![
            CurrentEpochValidatorInfo {
                account_id: "test1".to_string(),
                public_key: block_producers[0].public_key(),
                is_slashed: false,
                stake: TESTING_INIT_STAKE,
                shards: vec![0],
                num_produced_blocks: 1,
                num_expected_blocks: 1,
            },
            CurrentEpochValidatorInfo {
                account_id: "test2".to_string(),
                public_key: block_producers[1].public_key(),
                is_slashed: false,
                stake: TESTING_INIT_STAKE,
                shards: vec![0],
                num_produced_blocks: 1,
                num_expected_blocks: 1,
            },
        ];
        let next_epoch_validator_info = vec![
            NextEpochValidatorInfo {
                account_id: "test1".to_string(),
                public_key: block_producers[0].public_key(),
                stake: TESTING_INIT_STAKE,
                shards: vec![0],
            },
            NextEpochValidatorInfo {
                account_id: "test2".to_string(),
                public_key: block_producers[1].public_key(),
                stake: TESTING_INIT_STAKE,
                shards: vec![0],
            },
        ];
        let response = env.runtime.get_validator_info(&env.head.last_block_hash).unwrap();
        assert_eq!(
            response,
            EpochValidatorInfo {
                current_validators: current_epoch_validator_info.clone(),
                next_validators: next_epoch_validator_info.clone(),
                current_fishermen: vec![],
                next_fishermen: vec![],
                current_proposals: vec![ValidatorStake {
                    account_id: "test1".to_string(),
                    public_key: block_producers[0].public_key(),
                    stake: 0
                }
                .into()],
                prev_epoch_kickout: Default::default(),
                epoch_start_height: 1
            }
        );
        env.step_default(vec![]);
        let response = env.runtime.get_validator_info(&env.head.last_block_hash).unwrap();

        current_epoch_validator_info[1].num_produced_blocks = 0;
        current_epoch_validator_info[1].num_expected_blocks = 0;
        assert_eq!(response.current_validators, current_epoch_validator_info);
        assert_eq!(
            response.next_validators,
            vec![NextEpochValidatorInfo {
                account_id: "test2".to_string(),
                public_key: block_producers[1].public_key(),
                stake: TESTING_INIT_STAKE + per_epoch_per_validator_reward,
                shards: vec![0],
            }
            .into()]
        );
        assert!(response.current_proposals.is_empty());
        assert_eq!(
            response.prev_epoch_kickout,
            vec![ValidatorKickoutView {
                account_id: "test1".to_string(),
                reason: ValidatorKickoutReason::Unstaked
            }]
        );
        assert_eq!(response.epoch_start_height, 3);
    }

    #[test]
    fn test_care_about_shard() {
        let num_nodes = 2;
        let validators = (0..num_nodes).map(|i| format!("test{}", i + 1)).collect::<Vec<_>>();
        let mut env = TestEnv::new(
            "test_validator_get_validator_info",
            vec![validators.clone(), vec![validators[0].clone()]],
            2,
            vec![validators[1].clone()],
            vec![],
            true,
        );
        let block_producers: Vec<_> = validators
            .iter()
            .map(|id| InMemoryValidatorSigner::from_seed(id, KeyType::ED25519, id))
            .collect();
        let signer = InMemorySigner::from_seed(&validators[1], KeyType::ED25519, &validators[1]);
        let staking_transaction = stake(1, &signer, &block_producers[1], 0);
        env.step(
            vec![vec![staking_transaction], vec![]],
            vec![true, true],
            ChallengesResult::default(),
        );
        env.step(vec![vec![], vec![]], vec![true, true], ChallengesResult::default());
        assert!(env.runtime.cares_about_shard(
            Some(&validators[0]),
            &env.head.last_block_hash,
            0,
            true
        ));
        assert!(!env.runtime.cares_about_shard(
            Some(&validators[0]),
            &env.head.last_block_hash,
            1,
            true
        ));
        assert!(
            env.runtime.cares_about_shard(Some(&validators[1]), &env.head.last_block_hash, 0, true),
            true
        );
        assert!(env.runtime.cares_about_shard(
            Some(&validators[1]),
            &env.head.last_block_hash,
            1,
            true
        ));

        assert!(env.runtime.will_care_about_shard(
            Some(&validators[0]),
            &env.head.last_block_hash,
            0,
            true
        ));
        assert!(env.runtime.will_care_about_shard(
            Some(&validators[0]),
            &env.head.last_block_hash,
            1,
            true
        ));
        assert!(env.runtime.will_care_about_shard(
            Some(&validators[1]),
            &env.head.last_block_hash,
            0,
            true
        ));
        assert!(!env.runtime.will_care_about_shard(
            Some(&validators[1]),
            &env.head.last_block_hash,
            1,
            true
        ));
    }

    #[test]
    fn test_challenges() {
        let mut env = TestEnv::new(
            "test_challenges",
            vec![vec!["test1".to_string(), "test2".to_string()]],
            2,
            vec![],
            vec![],
            true,
        );
        env.step(vec![vec![]], vec![true], vec![SlashedValidator::new("test2".to_string(), false)]);
        assert_eq!(env.view_account("test2").locked, 0);
        assert_eq!(
            env.runtime
                .get_epoch_block_producers_ordered(&env.head.epoch_id, &env.head.last_block_hash)
                .unwrap()
                .iter()
                .map(|x| (x.0.account_id.clone(), x.1))
                .collect::<Vec<_>>(),
            vec![("test2".to_string(), true), ("test1".to_string(), false)]
        );
        let msg = vec![0, 1, 2];
        let signer = InMemorySigner::from_seed("test2", KeyType::ED25519, "test2");
        let signature = signer.sign(&msg);
        assert!(!env
            .runtime
            .verify_validator_signature(
                &env.head.epoch_id,
                &env.head.last_block_hash,
                &"test2".to_string(),
                &msg,
                &signature,
            )
            .unwrap());
        // Run for 3 epochs, to finalize the given block and make sure that slashed stake actually correctly propagates.
        for _ in 0..6 {
            env.step(vec![vec![]], vec![true], vec![]);
        }
    }

    /// Test that in case of a double sign, not all stake is slashed if the double signed stake is
    /// less than 33% and all stake is slashed if the stake is more than 33%
    #[test]
    fn test_double_sign_challenge_not_all_slashed() {
        init_test_logger();
        let num_nodes = 3;
        let validators = (0..num_nodes).map(|i| format!("test{}", i + 1)).collect::<Vec<_>>();
        let mut env =
            TestEnv::new("test_challenges", vec![validators.clone()], 3, vec![], vec![], false);
        let block_producers: Vec<_> = validators
            .iter()
            .map(|id| InMemoryValidatorSigner::from_seed(id, KeyType::ED25519, id))
            .collect();

        let signer = InMemorySigner::from_seed(&validators[2], KeyType::ED25519, &validators[2]);
        let staking_transaction = stake(1, &signer, &block_producers[2], TESTING_INIT_STAKE / 3);
        env.step(
            vec![vec![staking_transaction]],
            vec![true],
            vec![SlashedValidator::new("test2".to_string(), true)],
        );
        assert_eq!(env.view_account("test2").locked, TESTING_INIT_STAKE);
        assert_eq!(
            env.runtime
                .get_epoch_block_producers_ordered(&env.head.epoch_id, &env.head.last_block_hash)
                .unwrap()
                .iter()
                .map(|x| (x.0.account_id.clone(), x.1))
                .collect::<Vec<_>>(),
            vec![
                ("test3".to_string(), false),
                ("test2".to_string(), true),
                ("test1".to_string(), false)
            ]
        );
        let msg = vec![0, 1, 2];
        let signer = InMemorySigner::from_seed("test2", KeyType::ED25519, "test2");
        let signature = signer.sign(&msg);
        assert!(!env
            .runtime
            .verify_validator_signature(
                &env.head.epoch_id,
                &env.head.last_block_hash,
                &"test2".to_string(),
                &msg,
                &signature,
            )
            .unwrap());

        for _ in 2..11 {
            env.step(vec![vec![]], vec![true], vec![]);
        }
        env.step(vec![vec![]], vec![true], vec![SlashedValidator::new("test3".to_string(), true)]);
        let account = env.view_account("test3");
        assert_eq!(account.locked, TESTING_INIT_STAKE / 3);
        assert_eq!(account.amount, TESTING_INIT_BALANCE - TESTING_INIT_STAKE / 3);

        for _ in 11..14 {
            env.step_default(vec![]);
        }
        let account = env.view_account("test3");
        let slashed = (TESTING_INIT_STAKE / 3) * 3 / 4;
        let remaining = TESTING_INIT_STAKE / 3 - slashed;
        assert_eq!(account.locked, remaining);
        assert_eq!(account.amount, TESTING_INIT_BALANCE - TESTING_INIT_STAKE / 3);

        for _ in 14..=20 {
            env.step_default(vec![]);
        }

        let account = env.view_account("test2");
        assert_eq!(account.locked, 0);
        assert_eq!(account.amount, TESTING_INIT_BALANCE - TESTING_INIT_STAKE);

        let account = env.view_account("test3");
        assert_eq!(account.locked, 0);
        assert_eq!(account.amount, TESTING_INIT_BALANCE - TESTING_INIT_STAKE / 3 + remaining);
    }

    /// Test that double sign from multiple accounts may result in all of their stake slashed.
    #[test]
    fn test_double_sign_challenge_all_slashed() {
        init_test_logger();
        let num_nodes = 5;
        let validators = (0..num_nodes).map(|i| format!("test{}", i + 1)).collect::<Vec<_>>();
        let mut env =
            TestEnv::new("test_challenges", vec![validators.clone()], 5, vec![], vec![], false);
        let signers: Vec<_> = validators
            .iter()
            .map(|id| InMemorySigner::from_seed(id, KeyType::ED25519, id))
            .collect();
        env.step(vec![vec![]], vec![true], vec![SlashedValidator::new("test1".to_string(), true)]);
        env.step(vec![vec![]], vec![true], vec![SlashedValidator::new("test2".to_string(), true)]);
        let msg = vec![0, 1, 2];
        for i in 0..=1 {
            let signature = signers[i].sign(&msg);
            assert!(!env
                .runtime
                .verify_validator_signature(
                    &env.head.epoch_id,
                    &env.head.last_block_hash,
                    &format!("test{}", i + 1),
                    &msg,
                    &signature,
                )
                .unwrap());
        }

        for _ in 3..17 {
            env.step_default(vec![]);
        }
        let account = env.view_account("test1");
        assert_eq!(account.locked, 0);
        assert_eq!(account.amount, TESTING_INIT_BALANCE - TESTING_INIT_STAKE);

        let account = env.view_account("test2");
        assert_eq!(account.locked, 0);
        assert_eq!(account.amount, TESTING_INIT_BALANCE - TESTING_INIT_STAKE);
    }

    /// Test that if double sign occurs in the same epoch as other type of challenges all stake
    /// is slashed.
    #[test]
    fn test_double_sign_with_other_challenges() {
        init_test_logger();
        let num_nodes = 3;
        let validators = (0..num_nodes).map(|i| format!("test{}", i + 1)).collect::<Vec<_>>();
        let mut env =
            TestEnv::new("test_challenges", vec![validators.clone()], 5, vec![], vec![], false);
        env.step(
            vec![vec![]],
            vec![true],
            vec![
                SlashedValidator::new("test1".to_string(), true),
                SlashedValidator::new("test2".to_string(), false),
            ],
        );
        env.step(
            vec![vec![]],
            vec![true],
            vec![
                SlashedValidator::new("test1".to_string(), false),
                SlashedValidator::new("test2".to_string(), true),
            ],
        );

        for _ in 3..11 {
            env.step_default(vec![]);
        }
        let account = env.view_account("test1");
        assert_eq!(account.locked, 0);
        assert_eq!(account.amount, TESTING_INIT_BALANCE - TESTING_INIT_STAKE);

        let account = env.view_account("test2");
        assert_eq!(account.locked, 0);
        assert_eq!(account.amount, TESTING_INIT_BALANCE - TESTING_INIT_STAKE);
    }

    /// Run 4 validators. Two of them first change their stake to below validator threshold but above
    /// fishermen threshold. Make sure their balance is correct. Then one fisherman increases their
    /// stake to become a validator again while the other one decreases to below fishermen threshold.
    /// Check that the first one becomes a validator and the second one gets unstaked completely.
    #[test]
    fn test_fishermen_stake() {
        init_test_logger();
        let num_nodes = 4;
        let validators = (0..num_nodes).map(|i| format!("test{}", i + 1)).collect::<Vec<_>>();
        let mut env = TestEnv::new(
            "test_validator_stake_change_multiple_times",
            vec![validators.clone()],
            4,
            vec![],
            vec![],
            false,
        );
        let block_producers: Vec<_> = validators
            .iter()
            .map(|id| InMemoryValidatorSigner::from_seed(id, KeyType::ED25519, id))
            .collect();
        let signers: Vec<_> = validators
            .iter()
            .map(|id| InMemorySigner::from_seed(id, KeyType::ED25519, id))
            .collect();

        let staking_transaction = stake(1, &signers[0], &block_producers[0], FISHERMEN_THRESHOLD);
        let staking_transaction1 = stake(1, &signers[1], &block_producers[1], FISHERMEN_THRESHOLD);
        env.step_default(vec![staking_transaction, staking_transaction1]);
        let account = env.view_account(&block_producers[0].validator_id());
        assert_eq!(account.amount, TESTING_INIT_BALANCE - TESTING_INIT_STAKE);
        assert_eq!(account.locked, TESTING_INIT_STAKE);
        for _ in 2..=13 {
            env.step_default(vec![]);
        }
        let account0 = env.view_account(&block_producers[0].validator_id());
        assert_eq!(account0.locked, FISHERMEN_THRESHOLD);
        assert_eq!(account0.amount, TESTING_INIT_BALANCE - FISHERMEN_THRESHOLD);
        let response = env.runtime.get_validator_info(&env.head.last_block_hash).unwrap();
        assert_eq!(
            response
                .current_fishermen
                .into_iter()
                .map(|fishermen| fishermen.account_id)
                .collect::<Vec<_>>(),
            vec!["test1", "test2"]
        );
        let staking_transaction = stake(2, &signers[0], &block_producers[0], TESTING_INIT_STAKE);
        let staking_transaction2 =
            stake(2, &signers[1], &block_producers[1], FISHERMEN_THRESHOLD / 2);
        env.step_default(vec![staking_transaction, staking_transaction2]);

        for _ in 13..=25 {
            env.step_default(vec![]);
        }

        let account0 = env.view_account(&block_producers[0].validator_id());
        assert_eq!(account0.locked, TESTING_INIT_STAKE);
        assert_eq!(account0.amount, TESTING_INIT_BALANCE - TESTING_INIT_STAKE);

        let account1 = env.view_account(&block_producers[1].validator_id());
        assert_eq!(account1.locked, 0);
        assert_eq!(account1.amount, TESTING_INIT_BALANCE);
        let response = env.runtime.get_validator_info(&env.head.last_block_hash).unwrap();
        assert!(response.current_fishermen.is_empty());
    }

    /// Test that when fishermen unstake they get their tokens back.
    #[test]
    fn test_fishermen_unstake() {
        init_test_logger();
        let num_nodes = 2;
        let validators = (0..num_nodes).map(|i| format!("test{}", i + 1)).collect::<Vec<_>>();
        let mut env = TestEnv::new(
            "test_validator_stake_change_multiple_times",
            vec![validators.clone()],
            2,
            vec![],
            vec![],
            false,
        );
        let block_producers: Vec<_> = validators
            .iter()
            .map(|id| InMemoryValidatorSigner::from_seed(id, KeyType::ED25519, id))
            .collect();
        let signers: Vec<_> = validators
            .iter()
            .map(|id| InMemorySigner::from_seed(id, KeyType::ED25519, id))
            .collect();

        let staking_transaction = stake(1, &signers[0], &block_producers[0], FISHERMEN_THRESHOLD);
        env.step_default(vec![staking_transaction]);
        for _ in 2..9 {
            env.step_default(vec![]);
        }

        let account0 = env.view_account(&block_producers[0].validator_id());
        assert_eq!(account0.locked, FISHERMEN_THRESHOLD);
        assert_eq!(account0.amount, TESTING_INIT_BALANCE - FISHERMEN_THRESHOLD);
        let response = env.runtime.get_validator_info(&env.head.last_block_hash).unwrap();
        assert_eq!(
            response
                .current_fishermen
                .into_iter()
                .map(|fishermen| fishermen.account_id)
                .collect::<Vec<_>>(),
            vec!["test1"]
        );
        let staking_transaction = stake(2, &signers[0], &block_producers[0], 0);
        env.step_default(vec![staking_transaction]);
        for _ in 10..17 {
            env.step_default(vec![]);
        }

        let account0 = env.view_account(&block_producers[0].validator_id());
        assert_eq!(account0.locked, 0);
        assert_eq!(account0.amount, TESTING_INIT_BALANCE);
        let response = env.runtime.get_validator_info(&env.head.last_block_hash).unwrap();
        assert!(response.current_fishermen.is_empty());
    }

    /// Enable reward and make sure that validators get reward proportional to their stake.
    #[test]
    fn test_validator_reward() {
        init_test_logger();
        let num_nodes = 4;
        let validators = (0..num_nodes).map(|i| format!("test{}", i + 1)).collect::<Vec<_>>();
        let mut env = TestEnv::new(
            "test_validator_reward",
            vec![validators.clone()],
            4,
            vec![],
            vec![],
            true,
        );
        let block_producers: Vec<_> = validators
            .iter()
            .map(|id| InMemoryValidatorSigner::from_seed(id, KeyType::ED25519, id))
            .collect();

        for _ in 0..5 {
            env.step_default(vec![]);
        }

        let (validator_reward, protocol_treasury_reward) = env.compute_reward(num_nodes);
        for i in 0..4 {
            let account = env.view_account(&block_producers[i].validator_id());
            assert_eq!(account.locked, TESTING_INIT_STAKE + validator_reward);
        }

        let protocol_treasury_account =
            env.view_account(&env.runtime.genesis.config.protocol_treasury_account);
        assert_eq!(
            protocol_treasury_account.amount,
            TESTING_INIT_BALANCE + protocol_treasury_reward
        );
    }

    #[test]
    fn test_delete_account_after_unstake() {
        init_test_logger();
        let num_nodes = 2;
        let validators = (0..num_nodes).map(|i| format!("test{}", i + 1)).collect::<Vec<_>>();
        let mut env = TestEnv::new(
            "test_validator_delete_account",
            vec![validators.clone()],
            4,
            vec![],
            vec![],
            false,
        );
        let block_producers: Vec<_> = validators
            .iter()
            .map(|id| InMemoryValidatorSigner::from_seed(id, KeyType::ED25519, id))
            .collect();
        let signers: Vec<_> = validators
            .iter()
            .map(|id| InMemorySigner::from_seed(id, KeyType::ED25519, id))
            .collect();

        let staking_transaction1 = stake(1, &signers[1], &block_producers[1], 0);
        env.step_default(vec![staking_transaction1]);
        let account = env.view_account(&block_producers[1].validator_id());
        assert_eq!(account.amount, TESTING_INIT_BALANCE - TESTING_INIT_STAKE);
        assert_eq!(account.locked, TESTING_INIT_STAKE);
        for _ in 2..=5 {
            env.step_default(vec![]);
        }
        let staking_transaction2 = stake(2, &signers[1], &block_producers[1], 1);
        env.step_default(vec![staking_transaction2]);
        for _ in 7..=13 {
            env.step_default(vec![]);
        }
        let account = env.view_account(&block_producers[1].validator_id());
        assert_eq!(account.locked, 0);

        let delete_account_transaction = SignedTransaction::from_actions(
            4,
            signers[1].account_id.clone(),
            signers[1].account_id.clone(),
            &signers[1] as &dyn Signer,
            vec![Action::DeleteAccount(DeleteAccountAction {
                beneficiary_id: signers[0].account_id.clone(),
            })],
            // runtime does not validate block history
            CryptoHash::default(),
        );
        env.step_default(vec![delete_account_transaction]);
        for _ in 15..=17 {
            env.step_default(vec![]);
        }
    }
}<|MERGE_RESOLUTION|>--- conflicted
+++ resolved
@@ -1349,11 +1349,8 @@
     use near_chain::ReceiptResult;
     use near_crypto::{InMemorySigner, KeyType, Signer};
     use near_logger_utils::init_test_logger;
-<<<<<<< HEAD
+    use near_primitives::block::Tip;
     use near_primitives::challenge::SlashedValidator;
-=======
-    use near_primitives::block::Tip;
->>>>>>> 147ab5c2
     use near_primitives::transaction::{
         Action, CreateAccountAction, DeleteAccountAction, StakeAction,
     };
