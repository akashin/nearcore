--- conflicted
+++ resolved
@@ -187,17 +187,10 @@
         time::Clock::real(),
         store.into_inner(near_store::Temperature::Hot),
         config.network_config,
-<<<<<<< HEAD
-        near_network::client::Client {
-            client_addr: client_actor.clone().recipient(),
-            view_client_addr: view_client.clone().recipient(),
-        },
-=======
         near_network::client::Client::new(
             client_actor.clone().recipient(),
             view_client.clone().recipient(),
         ),
->>>>>>> 864cc29a
         genesis_id,
     )
     .context("PeerManager::spawn()")?;
