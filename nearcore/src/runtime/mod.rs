--- conflicted
+++ resolved
@@ -48,11 +48,7 @@
     AccessKeyInfoView, CallResult, EpochValidatorInfo, QueryRequest, QueryResponse,
     QueryResponseKind, ViewApplyState, ViewStateResult,
 };
-<<<<<<< HEAD
-use near_store::flat_state::FlatState;
-=======
 use near_store::flat_state::{FlatStateFactory, FlatStorageState};
->>>>>>> d7ec2fcc
 use near_store::split_state::get_delayed_receipts;
 use near_store::{
     get_genesis_hash, get_genesis_state_roots, set_genesis_hash, set_genesis_state_roots,
@@ -678,8 +674,6 @@
         self.tries.clone()
     }
 
-    // TODO (#7327): Make usage of flat state conditional on prev_hash and call `get_trie_for_shard` if this is not the
-    // case. Current implementation never creates flat state if `protocol_feature_flat_state` is not enabled.
     fn get_trie_for_shard(
         &self,
         shard_id: ShardId,
@@ -687,8 +681,7 @@
         state_root: StateRoot,
     ) -> Result<Trie, Error> {
         let shard_uid = self.get_shard_uid_from_prev_hash(shard_id, prev_hash)?;
-        let flat_state = FlatState::maybe_new(shard_id, prev_hash, &self.store);
-        Ok(self.tries.get_trie_with_flat_state_for_shard(shard_uid, state_root, flat_state))
+        Ok(self.tries.get_trie_with_block_hash_for_shard(shard_uid, state_root, prev_hash))
     }
 
     fn get_view_trie_for_shard(
