use std::fs;
use std::fs::File;
use std::io::{Read, Write};
use std::path::{Path, PathBuf};
use std::str::FromStr;
use std::sync::Arc;
use std::time::Duration;

use anyhow::{anyhow, bail, Context};
use near_network::time;
use near_primitives::time::Clock;
use num_rational::Rational32;
use serde::{Deserialize, Serialize};
#[cfg(test)]
use tempfile::tempdir;
use tracing::{info, warn};

use near_chain_configs::{
    get_initial_supply, ClientConfig, GCConfig, Genesis, GenesisConfig, GenesisValidationMode,
    LogSummaryStyle,
};
use near_crypto::{InMemorySigner, KeyFile, KeyType, PublicKey, Signer};
#[cfg(feature = "json_rpc")]
use near_jsonrpc::RpcConfig;
use near_network::config::NetworkConfig;
use near_network::test_utils::open_port;
use near_primitives::account::{AccessKey, Account};
use near_primitives::hash::CryptoHash;
#[cfg(test)]
use near_primitives::shard_layout::account_id_to_shard_id;
use near_primitives::shard_layout::ShardLayout;
use near_primitives::state_record::StateRecord;
use near_primitives::types::{
    AccountId, AccountInfo, Balance, BlockHeightDelta, EpochHeight, Gas, NumBlocks, NumSeats,
    NumShards, ShardId,
};
use near_primitives::utils::{generate_random_string, get_num_seats_per_shard};
use near_primitives::validator_signer::{InMemoryValidatorSigner, ValidatorSigner};
use near_primitives::version::PROTOCOL_VERSION;
#[cfg(feature = "rosetta_rpc")]
use near_rosetta_rpc::RosettaRpcConfig;
use near_telemetry::TelemetryConfig;

use crate::download_file::{run_download_file, FileDownloadError};

/// Initial balance used in tests.
pub const TESTING_INIT_BALANCE: Balance = 1_000_000_000 * NEAR_BASE;

/// Validator's stake used in tests.
pub const TESTING_INIT_STAKE: Balance = 50_000_000 * NEAR_BASE;

/// One NEAR, divisible by 10^24.
pub const NEAR_BASE: Balance = 1_000_000_000_000_000_000_000_000;

/// Millinear, 1/1000 of NEAR.
pub const MILLI_NEAR: Balance = NEAR_BASE / 1000;

/// Attonear, 1/10^18 of NEAR.
pub const ATTO_NEAR: Balance = 1;

/// Block production tracking delay.
pub const BLOCK_PRODUCTION_TRACKING_DELAY: u64 = 100;

/// Expected block production time in ms.
pub const MIN_BLOCK_PRODUCTION_DELAY: u64 = 600;

/// Maximum time to delay block production without approvals is ms.
pub const MAX_BLOCK_PRODUCTION_DELAY: u64 = 2_000;

/// Maximum time until skipping the previous block is ms.
pub const MAX_BLOCK_WAIT_DELAY: u64 = 6_000;

/// Reduce wait time for every missing block in ms.
const REDUCE_DELAY_FOR_MISSING_BLOCKS: u64 = 100;

/// Horizon at which instead of fetching block, fetch full state.
const BLOCK_FETCH_HORIZON: BlockHeightDelta = 50;

/// Horizon to step from the latest block when fetching state.
const STATE_FETCH_HORIZON: NumBlocks = 5;

/// Behind this horizon header fetch kicks in.
const BLOCK_HEADER_FETCH_HORIZON: BlockHeightDelta = 50;

/// Time between check to perform catchup.
const CATCHUP_STEP_PERIOD: u64 = 100;

/// Time between checking to re-request chunks.
const CHUNK_REQUEST_RETRY_PERIOD: u64 = 400;

/// Expected epoch length.
pub const EXPECTED_EPOCH_LENGTH: BlockHeightDelta = (5 * 60 * 1000) / MIN_BLOCK_PRODUCTION_DELAY;

/// Criterion for kicking out block producers.
pub const BLOCK_PRODUCER_KICKOUT_THRESHOLD: u8 = 90;

/// Criterion for kicking out chunk producers.
pub const CHUNK_PRODUCER_KICKOUT_THRESHOLD: u8 = 90;

/// Fast mode constants for testing/developing.
pub const FAST_MIN_BLOCK_PRODUCTION_DELAY: u64 = 120;
pub const FAST_MAX_BLOCK_PRODUCTION_DELAY: u64 = 500;
pub const FAST_EPOCH_LENGTH: BlockHeightDelta = 60;

/// Expected number of blocks per year
pub const NUM_BLOCKS_PER_YEAR: u64 = 365 * 24 * 60 * 60;

/// Initial gas limit.
pub const INITIAL_GAS_LIMIT: Gas = 1_000_000_000_000_000;

/// Initial and minimum gas price.
pub const MIN_GAS_PRICE: Balance = 100_000_000;

/// Protocol treasury account
pub const PROTOCOL_TREASURY_ACCOUNT: &str = "near";

/// Fishermen stake threshold.
pub const FISHERMEN_THRESHOLD: Balance = 10 * NEAR_BASE;

/// Number of blocks for which a given transaction is valid
pub const TRANSACTION_VALIDITY_PERIOD: NumBlocks = 100;

/// Number of seats for block producers
pub const NUM_BLOCK_PRODUCER_SEATS: NumSeats = 50;

/// The minimum stake required for staking is last seat price divided by this number.
pub const MINIMUM_STAKE_DIVISOR: u64 = 10;

/// Number of epochs before protocol upgrade.
pub const PROTOCOL_UPGRADE_NUM_EPOCHS: EpochHeight = 2;

pub const CONFIG_FILENAME: &str = "config.json";
pub const GENESIS_CONFIG_FILENAME: &str = "genesis.json";
pub const NODE_KEY_FILE: &str = "node_key.json";
pub const VALIDATOR_KEY_FILE: &str = "validator_key.json";

pub const MAINNET_TELEMETRY_URL: &str = "https://explorer.mainnet.near.org/api/nodes";
pub const NETWORK_TELEMETRY_URL: &str = "https://explorer.{}.near.org/api/nodes";

/// The rate at which the gas price can be adjusted (alpha in the formula).
/// The formula is
/// gas_price_t = gas_price_{t-1} * (1 + (gas_used/gas_limit - 1/2) * alpha))
pub const GAS_PRICE_ADJUSTMENT_RATE: Rational32 = Rational32::new_raw(1, 100);

/// Protocol treasury reward
pub const PROTOCOL_REWARD_RATE: Rational32 = Rational32::new_raw(1, 10);

/// Maximum inflation rate per year
pub const MAX_INFLATION_RATE: Rational32 = Rational32::new_raw(1, 20);

/// Protocol upgrade stake threshold.
pub const PROTOCOL_UPGRADE_STAKE_THRESHOLD: Rational32 = Rational32::new_raw(4, 5);

/// Serde default only supports functions without parameters.
fn default_reduce_wait_for_missing_block() -> Duration {
    Duration::from_millis(REDUCE_DELAY_FOR_MISSING_BLOCKS)
}

fn default_header_sync_initial_timeout() -> Duration {
    Duration::from_secs(10)
}

fn default_header_sync_progress_timeout() -> Duration {
    Duration::from_secs(2)
}

fn default_header_sync_stall_ban_timeout() -> Duration {
    Duration::from_secs(120)
}

fn default_state_sync_timeout() -> Duration {
    Duration::from_secs(60)
}

fn default_header_sync_expected_height_per_second() -> u64 {
    10
}

fn default_sync_check_period() -> Duration {
    Duration::from_secs(10)
}

fn default_sync_step_period() -> Duration {
    Duration::from_millis(10)
}

fn default_view_client_threads() -> usize {
    4
}

fn default_doomslug_step_period() -> Duration {
    Duration::from_millis(100)
}

fn default_view_client_throttle_period() -> Duration {
    Duration::from_secs(30)
}

fn default_trie_viewer_state_size_limit() -> Option<u64> {
    Some(50_000)
}

#[derive(Serialize, Deserialize, Clone, Debug)]
pub struct Consensus {
    /// Minimum number of peers to start syncing.
    pub min_num_peers: usize,
    /// Duration to check for producing / skipping block.
    pub block_production_tracking_delay: Duration,
    /// Minimum duration before producing block.
    pub min_block_production_delay: Duration,
    /// Maximum wait for approvals before producing block.
    pub max_block_production_delay: Duration,
    /// Maximum duration before skipping given height.
    pub max_block_wait_delay: Duration,
    /// Duration to reduce the wait for each missed block by validator.
    #[serde(default = "default_reduce_wait_for_missing_block")]
    pub reduce_wait_for_missing_block: Duration,
    /// Produce empty blocks, use `false` for testing.
    pub produce_empty_blocks: bool,
    /// Horizon at which instead of fetching block, fetch full state.
    pub block_fetch_horizon: BlockHeightDelta,
    /// Horizon to step from the latest block when fetching state.
    pub state_fetch_horizon: NumBlocks,
    /// Behind this horizon header fetch kicks in.
    pub block_header_fetch_horizon: BlockHeightDelta,
    /// Time between check to perform catchup.
    pub catchup_step_period: Duration,
    /// Time between checking to re-request chunks.
    pub chunk_request_retry_period: Duration,
    /// How much time to wait after initial header sync
    #[serde(default = "default_header_sync_initial_timeout")]
    pub header_sync_initial_timeout: Duration,
    /// How much time to wait after some progress is made in header sync
    #[serde(default = "default_header_sync_progress_timeout")]
    pub header_sync_progress_timeout: Duration,
    /// How much time to wait before banning a peer in header sync if sync is too slow
    #[serde(default = "default_header_sync_stall_ban_timeout")]
    pub header_sync_stall_ban_timeout: Duration,
    /// How much to wait for a state sync response before re-requesting
    #[serde(default = "default_state_sync_timeout")]
    pub state_sync_timeout: Duration,
    /// Expected increase of header head weight per second during header sync
    #[serde(default = "default_header_sync_expected_height_per_second")]
    pub header_sync_expected_height_per_second: u64,
    /// How frequently we check whether we need to sync
    #[serde(default = "default_sync_check_period")]
    pub sync_check_period: Duration,
    /// During sync the time we wait before reentering the sync loop
    #[serde(default = "default_sync_step_period")]
    pub sync_step_period: Duration,
    /// Time between running doomslug timer.
    #[serde(default = "default_doomslug_step_period")]
    pub doomslug_step_period: Duration,
}

impl Default for Consensus {
    fn default() -> Self {
        Consensus {
            min_num_peers: 3,
            block_production_tracking_delay: Duration::from_millis(BLOCK_PRODUCTION_TRACKING_DELAY),
            min_block_production_delay: Duration::from_millis(MIN_BLOCK_PRODUCTION_DELAY),
            max_block_production_delay: Duration::from_millis(MAX_BLOCK_PRODUCTION_DELAY),
            max_block_wait_delay: Duration::from_millis(MAX_BLOCK_WAIT_DELAY),
            reduce_wait_for_missing_block: default_reduce_wait_for_missing_block(),
            produce_empty_blocks: true,
            block_fetch_horizon: BLOCK_FETCH_HORIZON,
            state_fetch_horizon: STATE_FETCH_HORIZON,
            block_header_fetch_horizon: BLOCK_HEADER_FETCH_HORIZON,
            catchup_step_period: Duration::from_millis(CATCHUP_STEP_PERIOD),
            chunk_request_retry_period: Duration::from_millis(CHUNK_REQUEST_RETRY_PERIOD),
            header_sync_initial_timeout: default_header_sync_initial_timeout(),
            header_sync_progress_timeout: default_header_sync_progress_timeout(),
            header_sync_stall_ban_timeout: default_header_sync_stall_ban_timeout(),
            state_sync_timeout: default_state_sync_timeout(),
            header_sync_expected_height_per_second: default_header_sync_expected_height_per_second(
            ),
            sync_check_period: default_sync_check_period(),
            sync_step_period: default_sync_step_period(),
            doomslug_step_period: default_doomslug_step_period(),
        }
    }
}

#[derive(Serialize, Deserialize, Clone, Debug)]
#[serde(default)]
pub struct Config {
    pub genesis_file: String,
    pub genesis_records_file: Option<String>,
    pub validator_key_file: String,
    pub node_key_file: String,
    #[cfg(feature = "json_rpc")]
    #[serde(skip_serializing_if = "Option::is_none")]
    pub rpc: Option<RpcConfig>,
    #[cfg(feature = "rosetta_rpc")]
    #[serde(skip_serializing_if = "Option::is_none")]
    pub rosetta_rpc: Option<RosettaRpcConfig>,
    pub telemetry: TelemetryConfig,
    pub network: near_network::config_json::Config,
    pub consensus: Consensus,
    pub tracked_accounts: Vec<AccountId>,
    pub tracked_shards: Vec<ShardId>,
    #[serde(skip_serializing_if = "is_false")]
    pub archive: bool,
    pub log_summary_style: LogSummaryStyle,
    /// Garbage collection configuration.
    #[serde(default, flatten)]
    pub gc: GCConfig,
    #[serde(default = "default_view_client_threads")]
    pub view_client_threads: usize,
    pub epoch_sync_enabled: bool,
    #[serde(default = "default_view_client_throttle_period")]
    pub view_client_throttle_period: Duration,
    #[serde(default = "default_trie_viewer_state_size_limit")]
    pub trie_viewer_state_size_limit: Option<u64>,
    /// If set, overrides value in genesis configuration.
    #[serde(skip_serializing_if = "Option::is_none")]
    pub max_gas_burnt_view: Option<Gas>,
    /// Different parameters to configure/optimize underlying storage.
    pub store: near_store::StoreConfig,

    // TODO(mina86): Remove those two altogether at some point.  We need to be
    // somewhat careful though and make sure that we don’t start silently
    // ignoring this option without users setting corresponding store option.
    // For the time being, we’re failing inside of create_db_checkpoint if this
    // option is set.
    /// Deprecated; use `store.migration_snapshot` instead.
    #[serde(default, skip_serializing_if = "Option::is_none")]
    pub use_db_migration_snapshot: Option<bool>,
    /// Deprecated; use `store.migration_snapshot` instead.
    #[serde(skip_serializing_if = "Option::is_none")]
    pub db_migration_snapshot_path: Option<PathBuf>,
}

fn is_false(value: &bool) -> bool {
    !*value
}

impl Default for Config {
    fn default() -> Self {
        Config {
            genesis_file: GENESIS_CONFIG_FILENAME.to_string(),
            genesis_records_file: None,
            validator_key_file: VALIDATOR_KEY_FILE.to_string(),
            node_key_file: NODE_KEY_FILE.to_string(),
            #[cfg(feature = "json_rpc")]
            rpc: Some(RpcConfig::default()),
            #[cfg(feature = "rosetta_rpc")]
            rosetta_rpc: None,
            telemetry: TelemetryConfig::default(),
            network: Default::default(),
            consensus: Consensus::default(),
            tracked_accounts: vec![],
            tracked_shards: vec![],
            archive: false,
            log_summary_style: LogSummaryStyle::Colored,
            gc: GCConfig::default(),
            epoch_sync_enabled: true,
            view_client_threads: default_view_client_threads(),
            view_client_throttle_period: default_view_client_throttle_period(),
            trie_viewer_state_size_limit: default_trie_viewer_state_size_limit(),
            max_gas_burnt_view: None,
            db_migration_snapshot_path: None,
            use_db_migration_snapshot: None,
            store: near_store::StoreConfig::default(),
        }
    }
}

impl Config {
    pub fn from_file(path: &Path) -> anyhow::Result<Self> {
        let contents = std::fs::read_to_string(path)
            .with_context(|| format!("Failed to read config from {}", path.display()))?;
        let mut unrecognised_fields = Vec::new();
        let config = serde_ignored::deserialize(
            &mut serde_json::Deserializer::from_str(&contents),
            |field| {
                let field = field.to_string();
                // TODO(mina86): Remove this deprecation notice some time by the
                // end of 2022.
                if field == "network.external_address" {
                    warn!(
                        target: "neard",
                        "{}: {field} is deprecated; please remove it from the config file",
                        path.display(),
                    );
                } else {
                    unrecognised_fields.push(field);
                }
            },
        )
        .with_context(|| format!("Failed to deserialize config from {}", path.display()))?;
        if !unrecognised_fields.is_empty() {
            let s = if unrecognised_fields.len() > 1 { "s" } else { "" };
            let fields = unrecognised_fields.join(", ");
            warn!(
                target: "neard",
                "{}: encountered unrecognised field{s}: {fields}",
                path.display(),
            );
        }
        Ok(config)
    }

    pub fn write_to_file(&self, path: &Path) -> std::io::Result<()> {
        let mut file = File::create(path)?;
        let str = serde_json::to_string_pretty(self)?;
        file.write_all(str.as_bytes())
    }

    pub fn rpc_addr(&self) -> Option<&str> {
        #[cfg(feature = "json_rpc")]
        if let Some(rpc) = &self.rpc {
            return Some(&rpc.addr);
        }
        None
    }

    #[allow(unused_variables)]
    pub fn set_rpc_addr(&mut self, addr: String) {
        #[cfg(feature = "json_rpc")]
        {
            self.rpc.get_or_insert(Default::default()).addr = addr;
        }
    }
}

#[easy_ext::ext(GenesisExt)]
impl Genesis {
    // Creates new genesis with a given set of accounts and shard layout.
    // The first num_validator_seats from accounts will be treated as 'validators'.
    pub fn test_with_seeds(
        accounts: Vec<AccountId>,
        num_validator_seats: NumSeats,
        num_validator_seats_per_shard: Vec<NumSeats>,
        shard_layout: ShardLayout,
    ) -> Self {
        let mut validators = vec![];
        let mut records = vec![];
        for (i, account) in accounts.into_iter().enumerate() {
            let signer =
                InMemorySigner::from_seed(account.clone(), KeyType::ED25519, account.as_ref());
            let i = i as u64;
            if i < num_validator_seats {
                validators.push(AccountInfo {
                    account_id: account.clone(),
                    public_key: signer.public_key.clone(),
                    amount: TESTING_INIT_STAKE,
                });
            }
            add_account_with_key(
                &mut records,
                account,
                &signer.public_key.clone(),
                TESTING_INIT_BALANCE - if i < num_validator_seats { TESTING_INIT_STAKE } else { 0 },
                if i < num_validator_seats { TESTING_INIT_STAKE } else { 0 },
                CryptoHash::default(),
            );
        }
        add_protocol_account(&mut records);
        let config = GenesisConfig {
            protocol_version: PROTOCOL_VERSION,
            genesis_time: Clock::utc(),
            chain_id: random_chain_id(),
            num_block_producer_seats: num_validator_seats,
            num_block_producer_seats_per_shard: num_validator_seats_per_shard.clone(),
            avg_hidden_validator_seats_per_shard: vec![0; num_validator_seats_per_shard.len()],
            dynamic_resharding: false,
            protocol_upgrade_stake_threshold: PROTOCOL_UPGRADE_STAKE_THRESHOLD,
            protocol_upgrade_num_epochs: PROTOCOL_UPGRADE_NUM_EPOCHS,
            epoch_length: FAST_EPOCH_LENGTH,
            gas_limit: INITIAL_GAS_LIMIT,
            gas_price_adjustment_rate: GAS_PRICE_ADJUSTMENT_RATE,
            block_producer_kickout_threshold: BLOCK_PRODUCER_KICKOUT_THRESHOLD,
            validators,
            protocol_reward_rate: PROTOCOL_REWARD_RATE,
            total_supply: get_initial_supply(&records),
            max_inflation_rate: MAX_INFLATION_RATE,
            num_blocks_per_year: NUM_BLOCKS_PER_YEAR,
            protocol_treasury_account: PROTOCOL_TREASURY_ACCOUNT.parse().unwrap(),
            transaction_validity_period: TRANSACTION_VALIDITY_PERIOD,
            chunk_producer_kickout_threshold: CHUNK_PRODUCER_KICKOUT_THRESHOLD,
            fishermen_threshold: FISHERMEN_THRESHOLD,
            min_gas_price: MIN_GAS_PRICE,
            shard_layout,
            ..Default::default()
        };
        Genesis::new(config, records.into())
    }

    pub fn test(accounts: Vec<AccountId>, num_validator_seats: NumSeats) -> Self {
        Self::test_with_seeds(
            accounts,
            num_validator_seats,
            vec![num_validator_seats],
            ShardLayout::v0_single_shard(),
        )
    }

    pub fn test_sharded(
        accounts: Vec<AccountId>,
        num_validator_seats: NumSeats,
        num_validator_seats_per_shard: Vec<NumSeats>,
    ) -> Self {
        let num_shards = num_validator_seats_per_shard.len() as NumShards;
        Self::test_with_seeds(
            accounts,
            num_validator_seats,
            num_validator_seats_per_shard,
            ShardLayout::v0(num_shards, 0),
        )
    }

    pub fn test_sharded_new_version(
        accounts: Vec<AccountId>,
        num_validator_seats: NumSeats,
        num_validator_seats_per_shard: Vec<NumSeats>,
    ) -> Self {
        let num_shards = num_validator_seats_per_shard.len() as NumShards;
        Self::test_with_seeds(
            accounts,
            num_validator_seats,
            num_validator_seats_per_shard,
            ShardLayout::v0(num_shards, 1),
        )
    }
}

#[derive(Clone)]
pub struct NearConfig {
    pub config: Config,
    pub client_config: ClientConfig,
    pub network_config: NetworkConfig,
    #[cfg(feature = "json_rpc")]
    pub rpc_config: Option<RpcConfig>,
    #[cfg(feature = "rosetta_rpc")]
    pub rosetta_rpc_config: Option<RosettaRpcConfig>,
    pub telemetry_config: TelemetryConfig,
    pub genesis: Genesis,
    pub validator_signer: Option<Arc<dyn ValidatorSigner>>,
}

impl NearConfig {
    pub fn new(
        config: Config,
        genesis: Genesis,
        network_key_pair: KeyFile,
        validator_signer: Option<Arc<dyn ValidatorSigner>>,
    ) -> anyhow::Result<Self> {
        Ok(NearConfig {
            config: config.clone(),
            client_config: ClientConfig {
                version: Default::default(),
                chain_id: genesis.config.chain_id.clone(),
                rpc_addr: config.rpc_addr().map(|addr| addr.to_owned()),
                block_production_tracking_delay: config.consensus.block_production_tracking_delay,
                min_block_production_delay: config.consensus.min_block_production_delay,
                max_block_production_delay: config.consensus.max_block_production_delay,
                max_block_wait_delay: config.consensus.max_block_wait_delay,
                reduce_wait_for_missing_block: config.consensus.reduce_wait_for_missing_block,
                skip_sync_wait: config.network.skip_sync_wait,
                sync_check_period: config.consensus.sync_check_period,
                sync_step_period: config.consensus.sync_step_period,
                sync_height_threshold: 1,
                header_sync_initial_timeout: config.consensus.header_sync_initial_timeout,
                header_sync_progress_timeout: config.consensus.header_sync_progress_timeout,
                header_sync_stall_ban_timeout: config.consensus.header_sync_stall_ban_timeout,
                header_sync_expected_height_per_second: config
                    .consensus
                    .header_sync_expected_height_per_second,
                state_sync_timeout: config.consensus.state_sync_timeout,
                min_num_peers: config.consensus.min_num_peers,
                log_summary_period: Duration::from_secs(10),
                produce_empty_blocks: config.consensus.produce_empty_blocks,
                epoch_length: genesis.config.epoch_length,
                num_block_producer_seats: genesis.config.num_block_producer_seats,
                announce_account_horizon: genesis.config.epoch_length / 2,
                ttl_account_id_router: config.network.ttl_account_id_router,
                // TODO(1047): this should be adjusted depending on the speed of sync of state.
                block_fetch_horizon: config.consensus.block_fetch_horizon,
                state_fetch_horizon: config.consensus.state_fetch_horizon,
                block_header_fetch_horizon: config.consensus.block_header_fetch_horizon,
                catchup_step_period: config.consensus.catchup_step_period,
                chunk_request_retry_period: config.consensus.chunk_request_retry_period,
                doosmslug_step_period: config.consensus.doomslug_step_period,
                tracked_accounts: config.tracked_accounts,
                tracked_shards: config.tracked_shards,
                archive: config.archive,
                log_summary_style: config.log_summary_style,
                gc: config.gc,
                view_client_threads: config.view_client_threads,
                epoch_sync_enabled: config.epoch_sync_enabled,
                view_client_throttle_period: config.view_client_throttle_period,
                trie_viewer_state_size_limit: config.trie_viewer_state_size_limit,
                max_gas_burnt_view: config.max_gas_burnt_view,
                enable_statistics_export: config.store.enable_statistics_export,
            },
            network_config: NetworkConfig::new(
                config.network,
                network_key_pair.secret_key,
                validator_signer.clone(),
                config.archive,
<<<<<<< HEAD
                match genesis.config.chain_id.as_ref() {
                    "mainnet" | "testnet" | "betanet" => {
                        near_network::config::Features { tier1: None }
                    }
                    // shardnet and all test setups.
                    "shardnet" | _ => near_network::config::Features {
                        tier1: Some(near_network::config::Tier1 {
                            daemon_tick_interval: time::Duration::seconds(20),
                            new_connections_per_tick: 5,
                        }),
                    },
                },
=======
                // Enable tier1 (currently tier1 discovery only).
                near_network::config::Features { enable_tier1: true },
>>>>>>> 017b433f
            )?,
            telemetry_config: config.telemetry,
            #[cfg(feature = "json_rpc")]
            rpc_config: config.rpc,
            #[cfg(feature = "rosetta_rpc")]
            rosetta_rpc_config: config.rosetta_rpc,
            genesis,
            validator_signer,
        })
    }

    pub fn rpc_addr(&self) -> Option<&str> {
        #[cfg(feature = "json_rpc")]
        if let Some(rpc) = &self.rpc_config {
            return Some(&rpc.addr);
        }
        None
    }
}

impl NearConfig {
    /// Test tool to save configs back to the folder.
    /// Useful for dynamic creating testnet configs and then saving them in different folders.
    pub fn save_to_dir(&self, dir: &Path) {
        fs::create_dir_all(dir).expect("Failed to create directory");

        self.config.write_to_file(&dir.join(CONFIG_FILENAME)).expect("Error writing config");

        if let Some(validator_signer) = &self.validator_signer {
            validator_signer
                .write_to_file(&dir.join(&self.config.validator_key_file))
                .expect("Error writing validator key file");
        }

        let network_signer = InMemorySigner::from_secret_key(
            "node".parse().unwrap(),
            self.network_config.node_key.clone(),
        );
        network_signer
            .write_to_file(&dir.join(&self.config.node_key_file))
            .expect("Error writing key file");

        self.genesis.to_file(&dir.join(&self.config.genesis_file));
    }
}

fn add_protocol_account(records: &mut Vec<StateRecord>) {
    let signer = InMemorySigner::from_seed(
        PROTOCOL_TREASURY_ACCOUNT.parse().unwrap(),
        KeyType::ED25519,
        PROTOCOL_TREASURY_ACCOUNT,
    );
    add_account_with_key(
        records,
        PROTOCOL_TREASURY_ACCOUNT.parse().unwrap(),
        &signer.public_key,
        TESTING_INIT_BALANCE,
        0,
        CryptoHash::default(),
    );
}

fn random_chain_id() -> String {
    format!("test-chain-{}", generate_random_string(5))
}

fn add_account_with_key(
    records: &mut Vec<StateRecord>,
    account_id: AccountId,
    public_key: &PublicKey,
    amount: u128,
    staked: u128,
    code_hash: CryptoHash,
) {
    records.push(StateRecord::Account {
        account_id: account_id.clone(),
        account: Account::new(amount, staked, code_hash, 0),
    });
    records.push(StateRecord::AccessKey {
        account_id,
        public_key: public_key.clone(),
        access_key: AccessKey::full_access(),
    });
}

/// Generates or loads a signer key from given file.
///
/// If the file already exists, loads the file (panicking if the file is
/// invalid), checks that account id in the file matches `account_id` if it’s
/// given and returns the key.  `test_seed` is ignored in this case.
///
/// If the file does not exist and `account_id` is not `None`, generates a new
/// key, saves it in the file and returns it.  If `test_seed` is not `None`, the
/// key generation algorithm is seeded with given string making it fully
/// deterministic.
fn generate_or_load_key(
    home_dir: &Path,
    filename: &str,
    account_id: Option<AccountId>,
    test_seed: Option<&str>,
) -> anyhow::Result<Option<InMemorySigner>> {
    let path = home_dir.join(filename);
    if path.exists() {
        let signer = InMemorySigner::from_file(&path)
            .with_context(|| format!("Failed initializing signer from {}", path.display()))?;
        if let Some(account_id) = account_id {
            if account_id != signer.account_id {
                return Err(anyhow!(
                    "‘{}’ contains key for {} but expecting key for {}",
                    path.display(),
                    signer.account_id,
                    account_id
                ));
            }
        }
        info!(target: "near", "Reusing key {} for {}", signer.public_key(), signer.account_id);
        Ok(Some(signer))
    } else if let Some(account_id) = account_id {
        let signer = if let Some(seed) = test_seed {
            InMemorySigner::from_seed(account_id, KeyType::ED25519, seed)
        } else {
            InMemorySigner::from_random(account_id, KeyType::ED25519)
        };
        info!(target: "near", "Using key {} for {}", signer.public_key(), signer.account_id);
        signer
            .write_to_file(&path)
            .with_context(|| anyhow!("Failed saving key to ‘{}’", path.display()))?;
        Ok(Some(signer))
    } else {
        Ok(None)
    }
}

#[test]
fn test_generate_or_load_key() {
    let tmp = tempfile::tempdir().unwrap();
    let home_dir = tmp.path();

    let gen = move |filename: &str, account: &str, seed: &str| {
        generate_or_load_key(
            home_dir,
            filename,
            if account.is_empty() { None } else { Some(account.parse().unwrap()) },
            if seed.is_empty() { None } else { Some(seed) },
        )
    };

    let test_ok = |filename: &str, account: &str, seed: &str| {
        let result = gen(filename, account, seed);
        let key = result.unwrap().unwrap();
        assert!(home_dir.join("key").exists());
        if !account.is_empty() {
            assert_eq!(account, key.account_id.as_str());
        }
        key
    };

    let test_err = |filename: &str, account: &str, seed: &str| {
        let result = gen(filename, account, seed);
        assert!(result.is_err());
    };

    // account_id == None → do nothing, return None
    assert!(generate_or_load_key(home_dir, "key", None, None).unwrap().is_none());
    assert!(!home_dir.join("key").exists());

    // account_id == Some, file doesn’t exist → create new key
    let key = test_ok("key", "fred", "");

    // file exists → load key, compare account if given
    assert!(key == test_ok("key", "", ""));
    assert!(key == test_ok("key", "fred", ""));
    test_err("key", "barney", "");

    // test_seed == Some → the same key is generated
    let k1 = test_ok("k1", "fred", "foo");
    let k2 = test_ok("k2", "barney", "foo");
    let k3 = test_ok("k3", "fred", "bar");

    assert!(k1.public_key == k2.public_key && k1.secret_key == k2.secret_key);
    assert!(k1 != k3);

    // file contains invalid JSON -> should return an error
    {
        let mut file = std::fs::File::create(&home_dir.join("bad_key")).unwrap();
        writeln!(file, "not JSON").unwrap();
    }
    test_err("bad_key", "fred", "");
}

/// Initializes genesis and client configs and stores in the given folder
pub fn init_configs(
    dir: &Path,
    chain_id: Option<&str>,
    account_id: Option<AccountId>,
    test_seed: Option<&str>,
    num_shards: NumShards,
    fast: bool,
    genesis: Option<&str>,
    should_download_genesis: bool,
    download_genesis_url: Option<&str>,
    should_download_config: bool,
    download_config_url: Option<&str>,
    boot_nodes: Option<&str>,
    max_gas_burnt_view: Option<Gas>,
) -> anyhow::Result<()> {
    fs::create_dir_all(dir).with_context(|| anyhow!("Failed to create directory {:?}", dir))?;

    // Check if config already exists in home dir.
    if dir.join(CONFIG_FILENAME).exists() {
        let config = Config::from_file(&dir.join(CONFIG_FILENAME))
            .with_context(|| anyhow!("Failed to read config {}", dir.display()))?;
        let file_path = dir.join(&config.genesis_file);
        let genesis = GenesisConfig::from_file(&file_path).with_context(move || {
            anyhow!("Failed to read genesis config {}/{}", dir.display(), config.genesis_file)
        })?;
        bail!(
            "Config is already downloaded to ‘{}’ with chain-id ‘{}’.",
            file_path.display(),
            genesis.chain_id
        );
    }

    let mut config = Config::default();
    let chain_id = chain_id
        .and_then(|c| if c.is_empty() { None } else { Some(c.to_string()) })
        .unwrap_or_else(random_chain_id);

    if let Some(url) = download_config_url {
        download_config(&url.to_string(), &dir.join(CONFIG_FILENAME))
            .context(format!("Failed to download the config file from {}", url))?;
        config = Config::from_file(&dir.join(CONFIG_FILENAME))?;
    } else if should_download_config {
        let url = get_config_url(&chain_id);
        download_config(&url, &dir.join(CONFIG_FILENAME))
            .context(format!("Failed to download the config file from {}", url))?;
        config = Config::from_file(&dir.join(CONFIG_FILENAME))?;
    }

    if let Some(nodes) = boot_nodes {
        config.network.boot_nodes = nodes.to_string();
    }

    if max_gas_burnt_view.is_some() {
        config.max_gas_burnt_view = max_gas_burnt_view;
    }

    match chain_id.as_ref() {
        "mainnet" => {
            if test_seed.is_some() {
                bail!("Test seed is not supported for {chain_id}");
            }

            // Make sure node tracks all shards, see
            // https://github.com/near/nearcore/issues/7388
            config.tracked_shards = vec![0];

            config.telemetry.endpoints.push(MAINNET_TELEMETRY_URL.to_string());
            config.write_to_file(&dir.join(CONFIG_FILENAME)).with_context(|| {
                format!("Error writing config to {}", dir.join(CONFIG_FILENAME).display())
            })?;

            let genesis = near_mainnet_res::mainnet_genesis();

            generate_or_load_key(dir, &config.validator_key_file, account_id, None)?;
            generate_or_load_key(dir, &config.node_key_file, Some("node".parse().unwrap()), None)?;

            genesis.to_file(&dir.join(config.genesis_file));
            info!(target: "near", "Generated mainnet genesis file in {}", dir.display());
        }
        "testnet" | "betanet" | "shardnet" => {
            if test_seed.is_some() {
                bail!("Test seed is not supported for {chain_id}");
            }

            // Make sure node tracks all shards, see
            // https://github.com/near/nearcore/issues/7388
            config.tracked_shards = vec![0];

            config.telemetry.endpoints.push(NETWORK_TELEMETRY_URL.replace("{}", &chain_id));
            config.write_to_file(&dir.join(CONFIG_FILENAME)).with_context(|| {
                format!("Error writing config to {}", dir.join(CONFIG_FILENAME).display())
            })?;

            generate_or_load_key(dir, &config.validator_key_file, account_id, None)?;
            generate_or_load_key(dir, &config.node_key_file, Some("node".parse().unwrap()), None)?;

            // download genesis from s3
            let genesis_path = dir.join("genesis.json");
            let mut genesis_path_str =
                genesis_path.to_str().with_context(|| "Genesis path must be initialized")?;

            if let Some(url) = download_genesis_url {
                download_genesis(&url.to_string(), &genesis_path)
                    .context(format!("Failed to download the genesis file from {}", url))?;
            } else if should_download_genesis {
                let url = get_genesis_url(&chain_id);
                download_genesis(&url, &genesis_path)
                    .context(format!("Failed to download the genesis file from {}", url))?;
            } else {
                genesis_path_str = match genesis {
                    Some(g) => g,
                    None => {
                        bail!(
                            "Genesis file is required for {}.\
                             Use <--genesis|--download-genesis>",
                            &chain_id
                        );
                    }
                };
            }

            let mut genesis = Genesis::from_file(&genesis_path_str, GenesisValidationMode::Full);
            genesis.config.chain_id = chain_id.clone();

            genesis.to_file(&dir.join(config.genesis_file));
            info!(target: "near", "Generated for {} network node key and genesis file in {}", chain_id, dir.display());
        }
        _ => {
            // Create new configuration, key files and genesis for one validator.
            config.network.skip_sync_wait = true;
            if fast {
                config.consensus.min_block_production_delay =
                    Duration::from_millis(FAST_MIN_BLOCK_PRODUCTION_DELAY);
                config.consensus.max_block_production_delay =
                    Duration::from_millis(FAST_MAX_BLOCK_PRODUCTION_DELAY);
            }
            config.write_to_file(&dir.join(CONFIG_FILENAME)).with_context(|| {
                format!("Error writing config to {}", dir.join(CONFIG_FILENAME).display())
            })?;

            let account_id = account_id.unwrap_or_else(|| "test.near".parse().unwrap());
            let signer =
                generate_or_load_key(dir, &config.validator_key_file, Some(account_id), test_seed)?
                    .unwrap();
            generate_or_load_key(dir, &config.node_key_file, Some("node".parse().unwrap()), None)?;

            let mut records = vec![];
            add_account_with_key(
                &mut records,
                signer.account_id.clone(),
                &signer.public_key(),
                TESTING_INIT_BALANCE,
                TESTING_INIT_STAKE,
                CryptoHash::default(),
            );
            add_protocol_account(&mut records);
            let shards = if num_shards > 1 {
                ShardLayout::v1(
                    (0..num_shards - 1)
                        .map(|f| {
                            AccountId::from_str(format!("shard{}.test.near", f).as_str()).unwrap()
                        })
                        .collect(),
                    vec![],
                    None,
                    1,
                )
            } else {
                ShardLayout::v0_single_shard()
            };

            let genesis_config = GenesisConfig {
                protocol_version: PROTOCOL_VERSION,
                genesis_time: Clock::utc(),
                chain_id,
                genesis_height: 0,
                num_block_producer_seats: NUM_BLOCK_PRODUCER_SEATS,
                num_block_producer_seats_per_shard: get_num_seats_per_shard(
                    num_shards,
                    NUM_BLOCK_PRODUCER_SEATS,
                ),
                avg_hidden_validator_seats_per_shard: (0..num_shards).map(|_| 0).collect(),
                dynamic_resharding: false,
                protocol_upgrade_stake_threshold: PROTOCOL_UPGRADE_STAKE_THRESHOLD,
                protocol_upgrade_num_epochs: PROTOCOL_UPGRADE_NUM_EPOCHS,
                epoch_length: if fast { FAST_EPOCH_LENGTH } else { EXPECTED_EPOCH_LENGTH },
                gas_limit: INITIAL_GAS_LIMIT,
                gas_price_adjustment_rate: GAS_PRICE_ADJUSTMENT_RATE,
                block_producer_kickout_threshold: BLOCK_PRODUCER_KICKOUT_THRESHOLD,
                chunk_producer_kickout_threshold: CHUNK_PRODUCER_KICKOUT_THRESHOLD,
                online_max_threshold: Rational32::new(99, 100),
                online_min_threshold: Rational32::new(BLOCK_PRODUCER_KICKOUT_THRESHOLD as i32, 100),
                validators: vec![AccountInfo {
                    account_id: signer.account_id.clone(),
                    public_key: signer.public_key(),
                    amount: TESTING_INIT_STAKE,
                }],
                transaction_validity_period: TRANSACTION_VALIDITY_PERIOD,
                protocol_reward_rate: PROTOCOL_REWARD_RATE,
                max_inflation_rate: MAX_INFLATION_RATE,
                total_supply: get_initial_supply(&records),
                num_blocks_per_year: NUM_BLOCKS_PER_YEAR,
                protocol_treasury_account: signer.account_id,
                fishermen_threshold: FISHERMEN_THRESHOLD,
                shard_layout: shards,
                min_gas_price: MIN_GAS_PRICE,
                ..Default::default()
            };
            let genesis = Genesis::new(genesis_config, records.into());
            genesis.to_file(&dir.join(config.genesis_file));
            info!(target: "near", "Generated node key, validator key, genesis file in {}", dir.display());
        }
    }
    Ok(())
}

pub fn create_testnet_configs_from_seeds(
    seeds: Vec<String>,
    num_shards: NumShards,
    num_non_validator_seats: NumSeats,
    local_ports: bool,
    archive: bool,
    fixed_shards: Option<Vec<String>>,
) -> (Vec<Config>, Vec<InMemoryValidatorSigner>, Vec<InMemorySigner>, Genesis) {
    let num_validator_seats = (seeds.len() - num_non_validator_seats as usize) as NumSeats;
    let validator_signers = seeds
        .iter()
        .map(|seed| {
            InMemoryValidatorSigner::from_seed(seed.parse().unwrap(), KeyType::ED25519, seed)
        })
        .collect::<Vec<_>>();
    let network_signers = seeds
        .iter()
        .map(|seed| InMemorySigner::from_seed("node".parse().unwrap(), KeyType::ED25519, seed))
        .collect::<Vec<_>>();

    let shard_layout = if let Some(ref fixed_shards) = fixed_shards {
        // If fixed shards are set, we expect that they take over all the shards (except for one that would host all the other accounts).
        assert!(fixed_shards.len() == num_shards as usize - 1);
        ShardLayout::v1(
            fixed_shards.iter().map(|it| it.parse().unwrap()).collect(),
            vec![],
            None,
            0,
        )
    } else {
        ShardLayout::v0(num_shards, 0)
    };
    let mut accounts_to_add_to_genesis: Vec<AccountId> =
        seeds.iter().map(|s| s.parse().unwrap()).collect();

    // If we have fixed shards - let's also add those accounts to genesis.
    if let Some(ref fixed_shards_accounts) = fixed_shards {
        accounts_to_add_to_genesis.extend(
            fixed_shards_accounts.iter().map(|s| s.parse().unwrap()).collect::<Vec<AccountId>>(),
        );
    };
    let genesis = Genesis::test_with_seeds(
        accounts_to_add_to_genesis,
        num_validator_seats,
        get_num_seats_per_shard(num_shards, num_validator_seats),
        shard_layout,
    );
    let mut configs = vec![];
    let first_node_port = open_port();
    for i in 0..seeds.len() {
        let mut config = Config::default();
        config.rpc.get_or_insert(Default::default()).enable_debug_rpc = true;
        config.consensus.min_block_production_delay = Duration::from_millis(600);
        config.consensus.max_block_production_delay = Duration::from_millis(2000);
        if local_ports {
            config.network.addr =
                format!("127.0.0.1:{}", if i == 0 { first_node_port } else { open_port() });
            config.set_rpc_addr(format!("127.0.0.1:{}", open_port()));
            config.network.boot_nodes = if i == 0 {
                "".to_string()
            } else {
                format!("{}@127.0.0.1:{}", network_signers[0].public_key, first_node_port)
            };
            config.network.skip_sync_wait = num_validator_seats == 1;
        }
        config.archive = archive;
        config.consensus.min_num_peers =
            std::cmp::min(num_validator_seats as usize - 1, config.consensus.min_num_peers);
        configs.push(config);
    }
    (configs, validator_signers, network_signers, genesis)
}

/// Create testnet configuration. If `local_ports` is true,
/// sets up new ports for all nodes except the first one and sets boot node to it.
pub fn create_testnet_configs(
    num_shards: NumShards,
    num_validator_seats: NumSeats,
    num_non_validator_seats: NumSeats,
    prefix: &str,
    local_ports: bool,
    archive: bool,
    fixed_shards: bool,
) -> (Vec<Config>, Vec<InMemoryValidatorSigner>, Vec<InMemorySigner>, Genesis, Vec<InMemorySigner>)
{
    let fixed_shards = if fixed_shards {
        Some((0..(num_shards - 1)).map(|i| format!("shard{}", i)).collect::<Vec<_>>())
    } else {
        None
    };
    let shard_keys = if let Some(ref fixed_shards) = fixed_shards {
        fixed_shards
            .iter()
            .map(|seed| InMemorySigner::from_seed(seed.parse().unwrap(), KeyType::ED25519, seed))
            .collect::<Vec<_>>()
    } else {
        vec![]
    };

    let (configs, validator_signers, network_signers, genesis) = create_testnet_configs_from_seeds(
        (0..(num_validator_seats + num_non_validator_seats))
            .map(|i| format!("{}{}", prefix, i))
            .collect::<Vec<_>>(),
        num_shards,
        num_non_validator_seats,
        local_ports,
        archive,
        fixed_shards,
    );

    (configs, validator_signers, network_signers, genesis, shard_keys)
}

pub fn init_testnet_configs(
    dir: &Path,
    num_shards: NumShards,
    num_validator_seats: NumSeats,
    num_non_validator_seats: NumSeats,
    prefix: &str,
    archive: bool,
    fixed_shards: bool,
) {
    let (configs, validator_signers, network_signers, genesis, shard_keys) = create_testnet_configs(
        num_shards,
        num_validator_seats,
        num_non_validator_seats,
        prefix,
        false,
        archive,
        fixed_shards,
    );
    for i in 0..(num_validator_seats + num_non_validator_seats) as usize {
        let node_dir = dir.join(format!("{}{}", prefix, i));
        fs::create_dir_all(node_dir.clone()).expect("Failed to create directory");

        validator_signers[i]
            .write_to_file(&node_dir.join(&configs[i].validator_key_file))
            .expect("Error writing validator key file");
        network_signers[i]
            .write_to_file(&node_dir.join(&configs[i].node_key_file))
            .expect("Error writing key file");
        for key in &shard_keys {
            key.write_to_file(&node_dir.join(format!("{}_key.json", key.account_id)))
                .expect("Error writing shard file");
        }

        genesis.to_file(&node_dir.join(&configs[i].genesis_file));
        configs[i].write_to_file(&node_dir.join(CONFIG_FILENAME)).expect("Error writing config");
        info!(target: "near", "Generated node key, validator key, genesis file in {}", node_dir.display());
    }
}

pub fn get_genesis_url(chain_id: &str) -> String {
    format!(
        "https://s3-us-west-1.amazonaws.com/build.nearprotocol.com/nearcore-deploy/{}/genesis.json.xz",
        chain_id,
    )
}

pub fn get_config_url(chain_id: &str) -> String {
    format!(
        "https://s3-us-west-1.amazonaws.com/build.nearprotocol.com/nearcore-deploy/{}/config.json",
        chain_id,
    )
}

pub fn download_genesis(url: &str, path: &Path) -> Result<(), FileDownloadError> {
    info!(target: "near", "Downloading genesis file from: {} ...", url);
    let result = run_download_file(url, path);
    if result.is_ok() {
        info!(target: "near", "Saved the genesis file to: {} ...", path.display());
    }
    result
}

pub fn download_config(url: &str, path: &Path) -> Result<(), FileDownloadError> {
    info!(target: "near", "Downloading config file from: {} ...", url);
    let result = run_download_file(url, path);
    if result.is_ok() {
        info!(target: "near", "Saved the config file to: {} ...", path.display());
    }
    result
}

#[derive(Deserialize)]
struct NodeKeyFile {
    account_id: String,
    public_key: PublicKey,
    secret_key: near_crypto::SecretKey,
}

impl NodeKeyFile {
    fn from_file(path: &Path) -> std::io::Result<Self> {
        let mut file = File::open(path)?;
        let mut content = String::new();
        file.read_to_string(&mut content)?;
        Ok(serde_json::from_str(&content)?)
    }
}

impl From<NodeKeyFile> for KeyFile {
    fn from(this: NodeKeyFile) -> Self {
        Self {
            account_id: if this.account_id.is_empty() {
                "node".to_string()
            } else {
                this.account_id
            }
            .try_into()
            .unwrap(),
            public_key: this.public_key,
            secret_key: this.secret_key,
        }
    }
}

pub fn load_config(
    dir: &Path,
    genesis_validation: GenesisValidationMode,
) -> anyhow::Result<NearConfig> {
    let config = Config::from_file(&dir.join(CONFIG_FILENAME))?;
    let genesis_file = dir.join(&config.genesis_file);
    let validator_file = dir.join(&config.validator_key_file);
    let validator_signer = if validator_file.exists() {
        let signer = InMemoryValidatorSigner::from_file(&validator_file).with_context(|| {
            format!("Failed initializing validator signer from {}", validator_file.display())
        })?;
        Some(Arc::new(signer) as Arc<dyn ValidatorSigner>)
    } else {
        None
    };
    let node_key_path = dir.join(&config.node_key_file);
    let network_signer = NodeKeyFile::from_file(&node_key_path).with_context(|| {
        format!("Failed reading node key file from {}", node_key_path.display())
    })?;

    let genesis = match &config.genesis_records_file {
        Some(records_file) => {
            Genesis::from_files(&genesis_file, &dir.join(records_file), genesis_validation)
        }
        None => Genesis::from_file(&genesis_file, genesis_validation),
    };

    if matches!(genesis.config.chain_id.as_ref(), "mainnet" | "testnet" | "betanet" | "shardnet") {
        // Make sure validators tracks all shards, see
        // https://github.com/near/nearcore/issues/7388
        anyhow::ensure!(!config.tracked_shards.is_empty(),
                        "Validator must track all shards. Please change `tracked_shards` field in config.json to be any non-empty vector");
    }

    NearConfig::new(config, genesis, network_signer.into(), validator_signer)
}

pub fn load_test_config(seed: &str, port: u16, genesis: Genesis) -> NearConfig {
    let mut config = Config::default();
    config.network.addr = format!("0.0.0.0:{}", port);
    config.set_rpc_addr(format!("0.0.0.0:{}", open_port()));
    config.consensus.min_block_production_delay =
        Duration::from_millis(FAST_MIN_BLOCK_PRODUCTION_DELAY);
    config.consensus.max_block_production_delay =
        Duration::from_millis(FAST_MAX_BLOCK_PRODUCTION_DELAY);
    let (signer, validator_signer) = if seed.is_empty() {
        let signer =
            Arc::new(InMemorySigner::from_random("node".parse().unwrap(), KeyType::ED25519));
        (signer, None)
    } else {
        let signer =
            Arc::new(InMemorySigner::from_seed(seed.parse().unwrap(), KeyType::ED25519, seed));
        let validator_signer = Arc::new(InMemoryValidatorSigner::from_seed(
            seed.parse().unwrap(),
            KeyType::ED25519,
            seed,
        )) as Arc<dyn ValidatorSigner>;
        (signer, Some(validator_signer))
    };
    NearConfig::new(config, genesis, signer.into(), validator_signer).unwrap()
}

#[test]
fn test_init_config_localnet() {
    // Check that we can initialize the config with multiple shards.
    let temp_dir = tempdir().unwrap();
    init_configs(
        &temp_dir.path(),
        Some("localnet"),
        None,
        Some("seed1"),
        3,
        false,
        None,
        false,
        None,
        false,
        None,
        None,
        None,
    )
    .unwrap();
    let genesis =
        Genesis::from_file(temp_dir.path().join("genesis.json"), GenesisValidationMode::UnsafeFast);
    assert_eq!(genesis.config.chain_id, "localnet");
    assert_eq!(genesis.config.shard_layout.num_shards(), 3);
    assert_eq!(
        account_id_to_shard_id(
            &AccountId::from_str("shard0.test.near").unwrap(),
            &genesis.config.shard_layout
        ),
        0
    );
    assert_eq!(
        account_id_to_shard_id(
            &AccountId::from_str("shard1.test.near").unwrap(),
            &genesis.config.shard_layout
        ),
        1
    );
    assert_eq!(
        account_id_to_shard_id(
            &AccountId::from_str("foobar.near").unwrap(),
            &genesis.config.shard_layout
        ),
        2
    );
}

/// Tests that loading a config.json file works and results in values being
/// correctly parsed and defaults being applied correctly applied.
#[test]
fn test_config_from_file() {
    let base = Path::new(env!("CARGO_MANIFEST_DIR"));

    for (has_gc, path) in
        [(true, "res/example-config-gc.json"), (false, "res/example-config-no-gc.json")]
    {
        let path = base.join(path);
        let data = std::fs::read(path).unwrap();
        let tmp = tempfile::NamedTempFile::new().unwrap();
        tmp.as_file().write_all(&data).unwrap();

        let config = Config::from_file(&tmp.into_temp_path()).unwrap();

        // TODO(mina86): We might want to add more checks.  Looking at all
        // values is probably not worth it but there may be some other defaults
        // we want to ensure that they happen.
        let want_gc = if has_gc {
            GCConfig { gc_blocks_limit: 42, gc_fork_clean_step: 420, gc_num_epochs_to_keep: 24 }
        } else {
            GCConfig { gc_blocks_limit: 2, gc_fork_clean_step: 100, gc_num_epochs_to_keep: 5 }
        };
        assert_eq!(want_gc, config.gc);

        assert_eq!(
            vec!["https://explorer.mainnet.near.org/api/nodes".to_string()],
            config.telemetry.endpoints
        );
    }
}<|MERGE_RESOLUTION|>--- conflicted
+++ resolved
@@ -599,23 +599,13 @@
                 network_key_pair.secret_key,
                 validator_signer.clone(),
                 config.archive,
-<<<<<<< HEAD
-                match genesis.config.chain_id.as_ref() {
-                    "mainnet" | "testnet" | "betanet" => {
-                        near_network::config::Features { tier1: None }
-                    }
-                    // shardnet and all test setups.
-                    "shardnet" | _ => near_network::config::Features {
-                        tier1: Some(near_network::config::Tier1 {
-                            daemon_tick_interval: time::Duration::seconds(20),
-                            new_connections_per_tick: 5,
-                        }),
-                    },
+                near_network::config::Features {
+                    // Enable tier1.
+                    tier1: Some(near_network::config::Tier1 {
+                        daemon_tick_interval: time::Duration::seconds(20),
+                        new_connections_per_tick: 5,
+                    }),
                 },
-=======
-                // Enable tier1 (currently tier1 discovery only).
-                near_network::config::Features { enable_tier1: true },
->>>>>>> 017b433f
             )?,
             telemetry_config: config.telemetry,
             #[cfg(feature = "json_rpc")]
