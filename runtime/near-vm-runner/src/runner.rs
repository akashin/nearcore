use near_primitives::contract::ContractCode;
use near_primitives::hash::CryptoHash;
use near_primitives::runtime::fees::RuntimeFeesConfig;
use near_primitives::{config::VMConfig, types::CompiledContractCache, version::ProtocolVersion};
use near_vm_errors::VMError;
use near_vm_logic::types::PromiseResult;
use near_vm_logic::{External, VMContext, VMOutcome};

<<<<<<< HEAD
use crate::cache::into_vm_result;
use crate::{MockCompiledContractCache, VMKind};
=======
use crate::vm_kind::VMKind;
>>>>>>> 815a805a

/// Validate and run the specified contract.
///
/// This is the entry point for executing a NEAR protocol contract. Before the entry point (as
/// specified by the `method_name` argument) of the contract code is executed, the contract will be
/// validated (see [`prepare::prepare_contract`]), instrumented (e.g. for gas accounting), and
/// linked with the externs specified via the `ext` argument.
///
/// [`VMContext::input`] will be passed to the contract entrypoint as an argument.
///
/// The contract will be executed with the default VM implementation for the current protocol
/// version. In order to specify a different VM implementation call [`run_vm`] instead.
///
/// The gas cost for contract preparation will be subtracted by the VM implementation.
pub fn run(
    code: &ContractCode,
    method_name: &str,
    ext: &mut dyn External,
    context: VMContext,
    wasm_config: &VMConfig,
    fees_config: &RuntimeFeesConfig,
    promise_results: &[PromiseResult],
    current_protocol_version: ProtocolVersion,
    cache: Option<&dyn CompiledContractCache>,
) -> (Option<VMOutcome>, Option<VMError>) {
    let vm_kind = VMKind::for_protocol_version(current_protocol_version);
    if let Some(runtime) = vm_kind.runtime() {
        runtime.run(
            code,
            method_name,
            ext,
            context,
            wasm_config,
            fees_config,
            promise_results,
            current_protocol_version,
            cache,
        )
    } else {
        panic!("the {:?} runtime has not been enabled at compile time", vm_kind);
    }
}

pub trait VM {
    /// Validate and run the specified contract.
    ///
    /// This is the entry point for executing a NEAR protocol contract. Before the entry point (as
    /// specified by the `method_name` argument) of the contract code is executed, the contract
    /// will be validated (see [`prepare::prepare_contract`]), instrumented (e.g. for gas
    /// accounting), and linked with the externs specified via the `ext` argument.
    ///
    /// [`VMContext::input`] will be passed to the contract entrypoint as an argument.
    ///
    /// The gas cost for contract preparation will be subtracted by the VM implementation.
    fn run(
        &self,
        code: &ContractCode,
        method_name: &str,
        ext: &mut dyn External,
        context: VMContext,
        wasm_config: &VMConfig,
        fees_config: &RuntimeFeesConfig,
        promise_results: &[PromiseResult],
        current_protocol_version: ProtocolVersion,
        cache: Option<&dyn CompiledContractCache>,
    ) -> (Option<VMOutcome>, Option<VMError>);

    /// Precompile a WASM contract to a VM specific format and store the result into the `cache`.
    ///
    /// Further calls to [`Runtime::run`] or [`Runtime::precompile`] with the same `code`, `cache`
    /// and [`VMConfig`] may reuse the results of this precompilation step.
    fn precompile(
        &self,
        code: &[u8],
        code_hash: &CryptoHash,
        wasm_config: &VMConfig,
        cache: &dyn CompiledContractCache,
    ) -> Option<VMError>;

    /// Verify the `code` contract can be compiled with this [`Runtime`].
    ///
    /// This is intended primarily for testing purposes.
    fn check_compile(&self, code: &Vec<u8>) -> bool;
}

impl VMKind {
    /// Make a [`Runtime`] for this [`VMKind`].
    ///
    /// This is not intended to be used by code other than standalone-vm-runner.
    pub fn runtime(&self) -> Option<&'static dyn VM> {
        match self {
            #[cfg(feature = "wasmer0_vm")]
            Self::Wasmer0 => {
                use crate::wasmer_runner::Wasmer0VM;
                Some(&Wasmer0VM as &'static dyn VM)
            }
            #[cfg(feature = "wasmtime_vm")]
            Self::Wasmtime => {
                use crate::wasmtime_runner::WasmtimeVM;
                Some(&WasmtimeVM as &'static dyn VM)
            }
            #[cfg(feature = "wasmer2_vm")]
            Self::Wasmer2 => {
                use crate::wasmer2_runner::Wasmer2VM;
                Some(&Wasmer2VM as &'static dyn VM)
            }
            #[allow(unreachable_patterns)] // reachable when some of the VMs are disabled.
            _ => None,
        }
<<<<<<< HEAD
        #[cfg(feature = "wasmer2_vm")]
        VMKind::Wasmer2 => {
            use crate::wasmer2_runner::compile_wasmer2_module;
            compile_wasmer2_module(code)
        }
        #[cfg(not(feature = "wasmer2_vm"))]
        VMKind::Wasmer2 => panic!("Wasmer2 is not supported, compile with '--features wasmer2_vm'"),
    };
    false
}

pub fn compile_w2(code: &ContractCode) -> Result<wasmer::Module, VMError> {
    let wasm_code = code.code();
    let code_hash = code.hash();
    let compiler = wasmer_compiler_singlepass::Singlepass::new();
    let engine = wasmer::Universal::new(compiler).engine();
    let store = wasmer::Store::new(&engine);
    let result = crate::cache::wasmer2_cache::compile_and_serialize_wasmer2(
        wasm_code,
        code_hash,
        &VMConfig::test(),
        &MockCompiledContractCache::default(),
        &store,
    );
    into_vm_result(result)
=======
    }
>>>>>>> 815a805a
}<|MERGE_RESOLUTION|>--- conflicted
+++ resolved
@@ -6,12 +6,9 @@
 use near_vm_logic::types::PromiseResult;
 use near_vm_logic::{External, VMContext, VMOutcome};
 
-<<<<<<< HEAD
 use crate::cache::into_vm_result;
-use crate::{MockCompiledContractCache, VMKind};
-=======
 use crate::vm_kind::VMKind;
->>>>>>> 815a805a
+use crate::MockCompiledContractCache;
 
 /// Validate and run the specified contract.
 ///
@@ -121,16 +118,7 @@
             #[allow(unreachable_patterns)] // reachable when some of the VMs are disabled.
             _ => None,
         }
-<<<<<<< HEAD
-        #[cfg(feature = "wasmer2_vm")]
-        VMKind::Wasmer2 => {
-            use crate::wasmer2_runner::compile_wasmer2_module;
-            compile_wasmer2_module(code)
-        }
-        #[cfg(not(feature = "wasmer2_vm"))]
-        VMKind::Wasmer2 => panic!("Wasmer2 is not supported, compile with '--features wasmer2_vm'"),
-    };
-    false
+    }
 }
 
 pub fn compile_w2(code: &ContractCode) -> Result<wasmer::Module, VMError> {
@@ -147,7 +135,4 @@
         &store,
     );
     into_vm_result(result)
-=======
-    }
->>>>>>> 815a805a
 }