--- conflicted
+++ resolved
@@ -2,7 +2,6 @@
 use near_crypto::PublicKey;
 
 use crate::hash::CryptoHash;
-use crate::serialize::u128_dec_format;
 
 /// Account identifier. Provides access to user's state.
 pub type AccountId = String;
@@ -12,13 +11,6 @@
 pub type ValidatorId = usize;
 /// Mask which validators participated in multi sign.
 pub type ValidatorMask = Vec<bool>;
-<<<<<<< HEAD
-/// Part of the signature.
-pub type PartialSignature = BlsSignature;
-/// GasUsage is used to measure gas spend.
-pub type GasUsage = u64;
-=======
->>>>>>> e58a1c88
 /// StorageUsage is used to count the amount of storage used by a contract.
 pub type StorageUsage = u64;
 /// StorageUsageChange is used to count the storage usage within a single contract call.
@@ -31,14 +23,14 @@
 pub type ShardId = u64;
 /// Balance is type for storing amounts of tokens.
 pub type Balance = u128;
-<<<<<<< HEAD
-/// Identifier for receipts, used to refer in callbacks.
-pub type ReceiptId = Vec<u8>;
-/// Identifier for callbacks, used to store storage and refer in receipts.
-pub type CallbackId = Vec<u8>;
+/// Gas is a type for storing amount of gas.
+pub type Gas = u64;
+
+pub type ReceiptIndex = usize;
+pub type PromiseId = Vec<ReceiptIndex>;
 
 /// Epoch identifier -- wrapped hash, to make it easier to distinguish.
-#[derive(Hash, Eq, PartialEq, Clone, Debug, Serialize, Deserialize, Default)]
+#[derive(Hash, Eq, PartialEq, Clone, Debug, BorshSerialize, BorshDeserialize, Default)]
 pub struct EpochId(pub CryptoHash);
 
 impl AsRef<[u8]> for EpochId {
@@ -46,20 +38,6 @@
         self.0.as_ref()
     }
 }
-
-#[derive(Clone, Hash, PartialEq, Eq, Debug)]
-pub enum PromiseId {
-    Receipt(ReceiptId),
-    Callback(CallbackId),
-    Joiner(Vec<ReceiptId>),
-}
-=======
-/// Gas is a type for storing amount of gas.
-pub type Gas = u64;
->>>>>>> e58a1c88
-
-pub type ReceiptIndex = usize;
-pub type PromiseId = Vec<ReceiptIndex>;
 
 /// Stores validator and its stake.
 #[derive(BorshSerialize, BorshDeserialize, Debug, Clone)]
@@ -69,7 +47,6 @@
     /// Public key of the proposed validator.
     pub public_key: PublicKey,
     /// Stake / weight of the validator.
-    #[serde(with = "u128_dec_format")]
     pub amount: Balance,
 }
 
@@ -79,33 +56,6 @@
     }
 }
 
-<<<<<<< HEAD
-impl TryFrom<types_proto::ValidatorStake> for ValidatorStake {
-    type Error = Box<dyn std::error::Error>;
-
-    fn try_from(proto: types_proto::ValidatorStake) -> Result<Self, Self::Error> {
-        Ok(ValidatorStake {
-            account_id: proto.account_id,
-            public_key: PublicKey::try_from(proto.public_key.as_str())?,
-            amount: proto.amount.unwrap_or_default().try_into()?,
-        })
-    }
-}
-
-impl From<ValidatorStake> for types_proto::ValidatorStake {
-    fn from(validator: ValidatorStake) -> Self {
-        types_proto::ValidatorStake {
-            account_id: validator.account_id,
-            public_key: validator.public_key.to_string(),
-            amount: SingularPtrField::some(validator.amount.into()),
-            cached_size: Default::default(),
-            unknown_fields: Default::default(),
-        }
-    }
-}
-
-=======
->>>>>>> e58a1c88
 impl PartialEq for ValidatorStake {
     fn eq(&self, other: &Self) -> bool {
         self.account_id == other.account_id && self.public_key == other.public_key
@@ -115,24 +65,24 @@
 impl Eq for ValidatorStake {}
 
 /// Information after chunk was processed, used to produce or check next chunk.
-#[derive(Debug, PartialEq, Serialize, Deserialize, Clone, Eq)]
+#[derive(Debug, PartialEq, BorshSerialize, BorshDeserialize, Clone, Eq)]
 pub struct ChunkExtra {
     /// Post state root after applying give chunk.
     pub state_root: MerkleHash,
     /// Validator proposals produced by given chunk.
     pub validator_proposals: Vec<ValidatorStake>,
     /// Actually how much gas were used.
-    pub gas_used: GasUsage,
+    pub gas_used: Gas,
     /// Gas limit, allows to increase or decrease limit based on expected time vs real time for computing the chunk.
-    pub gas_limit: GasUsage,
+    pub gas_limit: Gas,
 }
 
 impl ChunkExtra {
     pub fn new(
         state_root: &MerkleHash,
         validator_proposals: Vec<ValidatorStake>,
-        gas_used: GasUsage,
-        gas_limit: GasUsage,
+        gas_used: Gas,
+        gas_limit: Gas,
     ) -> Self {
         Self { state_root: *state_root, validator_proposals, gas_used, gas_limit }
     }
