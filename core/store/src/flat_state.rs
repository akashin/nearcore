//! Contains flat storage optimization logic.
//!
<<<<<<< HEAD
//! The state of chain is a key-value map, `Map<Vec<u8>, Vec<u8>>`.
//! In the database, we store this map as a trie, which allows us to construct succinct proofs that a certain key/value
//! belongs to contract's state. Using a trie has a drawback -- reading a single key/value requires traversing the trie
//! from the root, loading many nodes from the database.
//! To optimize this, we want to use flat state: alongside the trie, we store a mapping from keys to value
//! references so that, if you don't need a proof, you can do a db lookup in just two db accesses - one to get value
//! reference, one to get value itself.
// TODO (#7327): consider inlining small values, so we could use only one db access.

use borsh::{BorshDeserialize, BorshSerialize};

#[cfg(feature = "protocol_feature_flat_state")]
mod imp {
    use borsh::BorshSerialize;

    use near_primitives::block_header::BlockHeader;
=======
//! FlatStorage is created as an additional representation of the state alongside with Tries.
//! It simply stores a mapping from all key value pairs stored in our Tries (leaves of the trie)
//! It is used for fast key value look up in the state. Reading a single key/value in trie
//! requires traversing the trie from the root, loading many nodes from the database. In flat storage,
//! we store a mapping from keys to value references so that key value lookup will only require two
//! db accesses - one to get value reference, one to get the value itself. In fact, in the case of small
//! values, flat storage only needs one read, because value will be stored in the mapping instead of
//! value ref.
//!
//! The main challenge in the flat storage implementation is that we need to able to handle forks,
//! so the flat storage API must support key value lookups for different blocks.
//! To achieve that, we store the key value pairs of the state on a block (head of the flat storage)
//! on disk and also store the change deltas for some other blocks in memory. With these deltas,
//! we can perform lookups for the other blocks. See comments in `FlatStorageState` to see
//! which block should be the head of flat storage and which other blocks do flat storage support.
//!
//! This file contains the implementation of FlatStorage. It has three essential structs.
//!
//! `FlatState`: this provides an interface to get value or value references from flat storage. This
//!              is the struct that will be stored as part of Trie. All trie reads will be directed
//!              to the flat state.
//! `FlatStateFactory`: this is to construct flat state.
//! `FlatStorageState`: this stores some information about the state of the flat storage itself,
//!                     for example, all block deltas that are stored in flat storage and a representation
//!                     of the chain formed by these blocks (because we can't access ChainStore
//!                     inside flat storage).
#[cfg(feature = "protocol_feature_flat_state")]
mod imp {
    use crate::flat_state::FlatStorageState;
>>>>>>> d7ec2fcc
    use near_primitives::errors::StorageError;
    use near_primitives::hash::CryptoHash;
    use near_primitives::state::ValueRef;
    use near_primitives::types::ShardId;
<<<<<<< HEAD
=======
    use std::collections::HashMap;
    use std::sync::{Arc, Mutex};
>>>>>>> d7ec2fcc

    use crate::flat_state::KeyForFlatStateDelta;
    use crate::{DBCol, FlatStateDelta, Store, StoreUpdate};

    const POISONED_LOCK_ERR: &str = "The lock was poisoned.";

    /// Struct for getting value references from the flat storage.
<<<<<<< HEAD
    ///
    /// Used to speed up `get` and `get_ref` trie methods.  It should store all
    /// trie keys for state corresponding to stored `block_hash`, except delayed
    /// receipt keys, because they are the same for each shard and they are
    /// requested only once during applying chunk.
    // TODO (#7327): lock flat state when `get_ref` is called or head is being updated. Otherwise, `apply_chunks` and
    // `postprocess_block` parallel execution may corrupt the state.
=======
    /// The main interface is the `get_ref` method, which is called in `Trie::get`
    /// `Trie::get_ref`
    /// because they are the same for each shard and they are requested only
    /// once during applying chunk.
    // only go forward.
>>>>>>> d7ec2fcc
    #[derive(Clone)]
    pub struct FlatState {
        /// Used to access flat state stored at the head of flat storage.
        /// It should store all trie keys and values/value refs for the state on top of
<<<<<<< HEAD
        /// flat_storage_state.head, except for delayed receipt keys.
        store: Store,
        /// Id of the shard which state is accessed by this object.
        shard_id: ShardId,
        /// The block for which key-value pairs of its state will be retrieved.
        block_hash: CryptoHash,
=======
        /// flat_storage_state.head, except for delayed receipt keys,
        store: Store,
        /// In-memory cache for the key value pairs stored on disk.
        #[allow(unused)]
        cache: FlatStateCache,
        /// Stores the state of the flat storage, for example, where the head is at and which
        /// blocks' state are stored in flat storage.
        #[allow(unused)]
        flat_storage_state: FlatStorageState,
    }

    #[derive(Clone)]
    struct FlatStateCache {
        // TODO: add implementation
>>>>>>> d7ec2fcc
    }

    impl FlatState {
        /// Possibly creates a new [`FlatState`] object backed by given storage.
        ///
        /// Always returns `None` if the `protocol_feature_flat_state` Cargo feature is
        /// not enabled (see separate implementation below). Otherwise, returns a new [`FlatState`]
        /// object backed by specified storage.
        pub fn maybe_new(
            shard_id: ShardId,
            block_hash: &CryptoHash,
            store: &Store,
        ) -> Option<FlatState> {
            Some(FlatState { store: store.clone(), shard_id, block_hash: block_hash.clone() })
        }

        /// Update the head of the flat storage. Return a StoreUpdate for the disk update.
        pub fn update_head(
            shard_id: ShardId,
            block_hash: &CryptoHash,
            store: &Store,
        ) -> StoreUpdate {
            let mut store_update = StoreUpdate::new(store.storage.clone());
            store_update
                .set_ser(DBCol::FlatStateMisc, &shard_id.try_to_vec().unwrap(), block_hash)
                .expect("Borsh cannot fail");
            store_update
        }

        /// Get deltas for blocks between flat state head and `FlatState::block_hash`.
        /// If sequence of deltas contains final block, head is moved to this block and all deltas until new head are
        /// applied to flat state.
        // TODO (#7327): move updating flat state head to block postprocessing.
        // TODO (#7327): come up how the flat state head and tail should be positioned.
        // TODO (#7327): implement garbage collection of old deltas.
        // TODO (#7327): cache deltas to speed up multiple DB reads.
        fn get_deltas_between_blocks(&self) -> Result<Vec<FlatStateDelta>, StorageError> {
            let flat_state_head: CryptoHash = self
                .store
                .get_ser(DBCol::FlatStateMisc, &self.shard_id.try_to_vec().unwrap())
                .map_err(|_| StorageError::StorageInternalError)?
                .expect("Borsh cannot fail");

            let block_header: BlockHeader = self
                .store
                .get_ser(DBCol::BlockHeader, self.block_hash.as_ref())
                .map_err(|_| StorageError::StorageInternalError)?
                .unwrap();
            let final_block_hash = block_header.last_final_block().clone();

            let mut block_hash = self.block_hash.clone();
            let mut deltas = vec![];
            let mut deltas_to_apply = vec![];
            let mut found_final_block = false;
            while block_hash != flat_state_head {
                if block_hash == final_block_hash {
                    assert!(!found_final_block);
                    found_final_block = true;
                }

                let key = KeyForFlatStateDelta { shard_id: self.shard_id, block_hash };
                let delta: Option<FlatStateDelta> = self
                    .store
                    .get_ser(crate::DBCol::FlatStateDeltas, &key.try_to_vec().unwrap())
                    .map_err(|_| StorageError::StorageInternalError)?;
                match delta {
                    Some(delta) => {
                        if found_final_block {
                            deltas_to_apply.push(delta);
                        } else {
                            deltas.push(delta);
                        }
                    }
                    None => {}
                }

                let block_header: BlockHeader = self
                    .store
                    .get_ser(DBCol::BlockHeader, block_hash.as_ref())
                    .map_err(|_| StorageError::StorageInternalError)?
                    .unwrap();
                block_hash = block_header.prev_hash().clone();
            }

            if found_final_block {
                let mut store_update = StoreUpdate::new(self.store.storage.clone());
                for delta in deltas_to_apply.drain(..).rev() {
                    delta.apply_to_flat_state(&mut store_update);
                }
                store_update.merge(FlatState::update_head(
                    self.shard_id,
                    &final_block_hash,
                    &self.store,
                ));
                store_update.commit().map_err(|_| StorageError::StorageInternalError)?
            }
            Ok(deltas)
        }

        /// Returns value reference using raw trie key, taken from the state
        /// corresponding to `FlatState::block_hash`.
        ///
        /// To avoid duplication, we don't store values themselves in flat state,
        /// they are stored in `DBCol::State`. Also the separation is done so we
        /// could charge users for the value length before loading the value.
<<<<<<< HEAD
        pub fn get_ref(&self, key: &[u8]) -> Result<Option<ValueRef>, StorageError> {
            let deltas = self.get_deltas_between_blocks()?;
            for delta in deltas {
                if delta.0.contains_key(key) {
                    return Ok(delta.0.get(key).unwrap().clone());
                }
            }

            let raw_ref = self
                .store
                .get(crate::DBCol::FlatState, key)
                .map_err(|_| StorageError::StorageInternalError);
            match raw_ref? {
=======
        // TODO (#7327): support different roots (or block hashes).
        // TODO (#7327): consider inlining small values, so we could use only one db access.
        pub fn get_ref(
            &self,
            _block_hash: &CryptoHash,
            key: &[u8],
        ) -> Result<Option<ValueRef>, StorageError> {
            // TODO: take deltas into account here
            match self.get_raw_ref(key)? {
>>>>>>> d7ec2fcc
                Some(bytes) => ValueRef::decode(&bytes)
                    .map(Some)
                    .map_err(|_| StorageError::StorageInternalError),
                None => Ok(None),
            }
        }
    }
<<<<<<< HEAD
=======

    /// `FlatStateFactory` provides a way to construct new flat state to pass to new tries.
    /// It is owned by NightshadeRuntime, and thus can be owned by multiple threads, so the implementation
    /// must be thread safe.
    #[derive(Clone)]
    pub struct FlatStateFactory(Arc<FlatStateFactoryInner>);

    pub struct FlatStateFactoryInner {
        store: Store,
        caches: Mutex<HashMap<ShardId, FlatStateCache>>,
        /// Here we store the flat_storage_state per shard. The reason why we don't use the same
        /// FlatStorageState for all shards is that there are two modes of block processing,
        /// normal block processing and block catchups. Since these are performed on different range
        /// of blocks, we need flat storage to be able to support different range of blocks
        /// on different shards. So we simply store a different state for each shard.
        /// This may cause some overhead because the data like shards that the node is processing for
        /// this epoch can share the same `head` and `tail`, similar for shards for the next epoch,
        /// but such overhead is negligible comparing the delta sizes, so we think it's ok.
        flat_storage_states: Mutex<HashMap<ShardId, FlatStorageState>>,
    }

    impl FlatStateFactory {
        pub fn new(store: Store) -> Self {
            Self(Arc::new(FlatStateFactoryInner {
                store,
                caches: Default::default(),
                flat_storage_states: Default::default(),
            }))
        }

        pub fn new_flat_state_for_shard(
            &self,
            shard_id: ShardId,
            is_view: bool,
        ) -> Option<FlatState> {
            if is_view {
                // TODO: Technically, like TrieCache, we should have a separate set of caches for Client and
                // ViewClient. Right now, we can get by by not enabling flat state for view trie
                None
            } else {
                let cache = {
                    let mut caches = self.0.caches.lock().expect(POISONED_LOCK_ERR);
                    caches.entry(shard_id).or_insert_with(|| FlatStateCache {}).clone()
                };
                // TODO: initialize flat storage states correctly, the current FlatStorageState function
                // doesn't take any argument
                let flat_storage_state = {
                    let mut flat_storage_states =
                        self.0.flat_storage_states.lock().expect(POISONED_LOCK_ERR);
                    flat_storage_states
                        .entry(shard_id)
                        .or_insert_with(|| FlatStorageState::new())
                        .clone()
                };
                Some(FlatState { store: self.0.store.clone(), cache, flat_storage_state })
            }
        }

        pub fn get_flat_storage_state_for_shard(
            &self,
            shard_id: ShardId,
        ) -> Option<FlatStorageState> {
            let flat_storage_states = self.0.flat_storage_states.lock().expect(POISONED_LOCK_ERR);
            flat_storage_states.get(&shard_id).cloned()
        }
    }
>>>>>>> d7ec2fcc
}

#[cfg(not(feature = "protocol_feature_flat_state"))]
mod imp {
    use crate::{Store, StoreUpdate};
    use near_primitives::hash::CryptoHash;
    use near_primitives::types::ShardId;
<<<<<<< HEAD
=======

    use crate::flat_state::FlatStorageState;
    use crate::Store;
>>>>>>> d7ec2fcc

    /// Since this has no variants it can never be instantiated.
    ///
    /// To use flat state enable `protocol_feature_flat_state` cargo feature.
    #[derive(Clone)]
    pub enum FlatState {}

    impl FlatState {
        /// Always returns `None`; to use of flat state enable `protocol_feature_flat_state` cargo feature.
        #[inline]
        pub fn maybe_new(
            _shard_id: ShardId,
            _block_hash: &CryptoHash,
            _store: &Store,
        ) -> Option<FlatState> {
            None
        }

        pub fn update_head(
            _shard_id: ShardId,
            _block_hash: &CryptoHash,
            store: &Store,
        ) -> StoreUpdate {
            StoreUpdate::new(store.storage.clone())
        }

        pub fn get_ref(&self, _key: &[u8]) -> ! {
            match *self {}
        }
    }
}

<<<<<<< HEAD
use crate::{CryptoHash, StoreUpdate};
pub use imp::FlatState;
use near_primitives::state::ValueRef;
use near_primitives::types::{RawStateChangesWithTrieKey, ShardId};
use std::collections::HashMap;

#[derive(BorshSerialize, BorshDeserialize)]
pub struct KeyForFlatStateDelta {
    pub shard_id: ShardId,
    pub block_hash: CryptoHash,
}

/// Delta of the state for some shard and block, stores mapping from keys to value refs or None, if key was removed in
/// this block.
#[derive(BorshSerialize, BorshDeserialize)]
pub struct FlatStateDelta(pub HashMap<Vec<u8>, Option<ValueRef>>);

impl FlatStateDelta {
    pub fn new() -> Self {
        Self(HashMap::new())
    }

    /// Creates delta using raw state changes for some block.
    pub fn from_state_changes(changes: &[RawStateChangesWithTrieKey]) -> Self {
        let mut delta = HashMap::new();
        for change in changes.iter() {
            let key = change.trie_key.to_vec();
            if near_primitives::state_record::is_delayed_receipt_key(&key) {
                continue;
            }

            // `RawStateChangesWithTrieKey` stores all sequential changes for a key within a chunk, so it is sufficient
            // to take only the last change.
            let last_change = &change
                .changes
                .last()
                .expect("Committed entry should have at least one change")
                .data;
            match last_change {
                Some(value) => {
                    delta.insert(key, Some(near_primitives::state::ValueRef::new(value)))
                }
                None => delta.insert(key, None),
            };
        }
        Self(delta)
    }

    /// Applies delta to the flat state.
    #[cfg(feature = "protocol_feature_flat_state")]
    pub fn apply_to_flat_state(self, store_update: &mut StoreUpdate) {
        for (key, value) in self.0.into_iter() {
            match value {
                Some(value) => {
                    store_update
                        .set_ser(crate::DBCol::FlatState, &key, &value)
                        .expect("Borsh cannot fail");
                }
                None => {
                    store_update.delete(crate::DBCol::FlatState, &key);
                }
            }
        }
    }

    #[cfg(not(feature = "protocol_feature_flat_state"))]
    pub fn apply_to_flat_state(self, _store_update: &mut StoreUpdate) {}
=======
    #[derive(Clone)]
    pub struct FlatStateFactory {}

    impl FlatStateFactory {
        pub fn new(_store: Store) -> Self {
            Self {}
        }

        pub fn new_flat_state_for_shard(
            &self,
            _shard_id: ShardId,
            _is_view: bool,
        ) -> Option<FlatState> {
            None
        }

        pub fn get_flat_storage_state_for_shard(
            &self,
            _shard_id: ShardId,
        ) -> Option<FlatStorageState> {
            None
        }
    }
}

use crate::{StoreUpdate, WrappedTrieChanges};
pub use imp::{FlatState, FlatStateFactory};
use near_primitives::hash::CryptoHash;
use near_primitives::types::BlockHeight;
use std::collections::HashMap;
use std::sync::{Arc, RwLock};

#[allow(unused)]
pub struct FlatStateDelta {
    // TODO: add delta implementation
}

impl FlatStateDelta {
    #[allow(unused)]
    pub fn from_wrapped_trie_changes(trie_changes: &WrappedTrieChanges) -> Self {
        // TODO: implement
        Self {}
    }
}

pub enum FlatStateDeltaDir {
    Forward,
    Backward,
}

pub struct FlatStateDeltaWithDir {
    #[allow(unused)]
    delta: FlatStateDelta,
    #[allow(unused)]
    dir: FlatStateDeltaDir,
}

pub enum Error {}

/// FlatStorageState stores information on which blocks flat storage current supports key lookups on.
/// Note that this struct is shared by multiple threads, the chain thread, threads that apply chunks,
/// and view client, so the implementation here must be thread safe and must have interior mutability,
/// thus all methods in this class are with &self intead of &mut self.
#[derive(Clone)]
pub struct FlatStorageState(Arc<RwLock<FlatStorageStateInner>>);

/// Max number of blocks that flat storage can keep
/// FlatStorage will only support blocks at height [tail_height, tail_height + FLAT_STORAGE_MAX_BLOCKS).
/// Since there is at most one block at each height, flat storage will keep at most FLAT_STORAGE_MAX_BLOCKS
/// of block deltas in memory.
#[allow(unused)]
const FLAT_STORAGE_MAX_BLOCKS: u64 = 16;

struct FlatStorageStateInner {
    /// The block for which we store the key value pairs of its state. Note that it is not necessarily
    /// the latest block.
    #[allow(unused)]
    head: CryptoHash,
    /// This is the oldest block that whose state is supported by flat storage. In normal block
    /// processing mode, this should be the latest final block.
    #[allow(unused)]
    tail: CryptoHash,
    #[allow(unused)]
    tail_height: BlockHeight,
    /// A mapping from all blocks in flat storage to its previous block hash. This is needed because
    /// we don't have access to ChainStore inside this class (because ChainStore is not thread safe),
    /// so we store a representation of the chain formed by the blocks in flat storage.
    #[allow(unused)]
    prev_blocks: HashMap<CryptoHash, CryptoHash>,
    /// State deltas for all blocks supported by this flat storage.
    /// All these deltas here are stored on disk too.
    #[allow(unused)]
    deltas: HashMap<CryptoHash, FlatStateDelta>,
}

impl FlatStorageState {
    #[allow(unused)]
    fn new() -> Self {
        // TODO: implement this correctly
        Self(Arc::new(RwLock::new(FlatStorageStateInner {
            head: Default::default(),
            tail: Default::default(),
            tail_height: 0,
            prev_blocks: Default::default(),
            deltas: Default::default(),
        })))
    }

    #[allow(unused)]
    fn get_deltas_between_blocks(
        &self,
        _target_block_hash: &CryptoHash,
    ) -> Result<Vec<FlatStateDeltaWithDir>, Error> {
        // TODO: add implementation
        Ok(vec![])
    }

    // Update the head of the flat storage, this might require updating the flat state stored on disk.
    // Returns a StoreUpdate for the disk update if there is any
    #[allow(unused)]
    pub fn update_head(&self, _new_head: &CryptoHash) -> Option<StoreUpdate> {
        // TODO:
        None
    }

    // Update the tail of the flat storage, remove the deltas between the old tail and the new tail
    // both in memory and on disk
    // Return a StoreUpdate for the disk update if there is any
    #[allow(unused)]
    pub fn update_tail(&self, _new_tail: &CryptoHash) -> Option<StoreUpdate> {
        // TODO:
        None
    }

    // Add a block delta to flat storage
    #[allow(unused)]
    pub fn add_delta(&self, _block_hash: &CryptoHash, delta: FlatStateDelta) {
        // TODO:
    }
>>>>>>> d7ec2fcc
}<|MERGE_RESOLUTION|>--- conflicted
+++ resolved
@@ -1,25 +1,5 @@
-//! Contains flat storage optimization logic.
-//!
-<<<<<<< HEAD
-//! The state of chain is a key-value map, `Map<Vec<u8>, Vec<u8>>`.
-//! In the database, we store this map as a trie, which allows us to construct succinct proofs that a certain key/value
-//! belongs to contract's state. Using a trie has a drawback -- reading a single key/value requires traversing the trie
-//! from the root, loading many nodes from the database.
-//! To optimize this, we want to use flat state: alongside the trie, we store a mapping from keys to value
-//! references so that, if you don't need a proof, you can do a db lookup in just two db accesses - one to get value
-//! reference, one to get value itself.
-// TODO (#7327): consider inlining small values, so we could use only one db access.
-
-use borsh::{BorshDeserialize, BorshSerialize};
-
-#[cfg(feature = "protocol_feature_flat_state")]
-mod imp {
-    use borsh::BorshSerialize;
-
-    use near_primitives::block_header::BlockHeader;
-=======
 //! FlatStorage is created as an additional representation of the state alongside with Tries.
-//! It simply stores a mapping from all key value pairs stored in our Tries (leaves of the trie)
+//! It simply stores a mapping for all key value pairs stored in our Tries (leaves of the trie)
 //! It is used for fast key value look up in the state. Reading a single key/value in trie
 //! requires traversing the trie from the root, loading many nodes from the database. In flat storage,
 //! we store a mapping from keys to value references so that key value lookup will only require two
@@ -44,55 +24,42 @@
 //!                     for example, all block deltas that are stored in flat storage and a representation
 //!                     of the chain formed by these blocks (because we can't access ChainStore
 //!                     inside flat storage).
+
 #[cfg(feature = "protocol_feature_flat_state")]
 mod imp {
     use crate::flat_state::FlatStorageState;
->>>>>>> d7ec2fcc
     use near_primitives::errors::StorageError;
     use near_primitives::hash::CryptoHash;
     use near_primitives::state::ValueRef;
     use near_primitives::types::ShardId;
-<<<<<<< HEAD
-=======
     use std::collections::HashMap;
     use std::sync::{Arc, Mutex};
->>>>>>> d7ec2fcc
 
     use crate::flat_state::KeyForFlatStateDelta;
     use crate::{DBCol, FlatStateDelta, Store, StoreUpdate};
+    use borsh::BorshSerialize;
+    use near_primitives::block_header::BlockHeader;
 
     const POISONED_LOCK_ERR: &str = "The lock was poisoned.";
 
     /// Struct for getting value references from the flat storage.
-<<<<<<< HEAD
     ///
-    /// Used to speed up `get` and `get_ref` trie methods.  It should store all
-    /// trie keys for state corresponding to stored `block_hash`, except delayed
-    /// receipt keys, because they are the same for each shard and they are
-    /// requested only once during applying chunk.
-    // TODO (#7327): lock flat state when `get_ref` is called or head is being updated. Otherwise, `apply_chunks` and
-    // `postprocess_block` parallel execution may corrupt the state.
-=======
     /// The main interface is the `get_ref` method, which is called in `Trie::get`
     /// `Trie::get_ref`
     /// because they are the same for each shard and they are requested only
     /// once during applying chunk.
-    // only go forward.
->>>>>>> d7ec2fcc
+    // TODO (#7327): lock flat state when `get_ref` is called or head is being updated. Otherwise, `apply_chunks` and
+    // `postprocess_block` parallel execution may corrupt the state.
     #[derive(Clone)]
     pub struct FlatState {
         /// Used to access flat state stored at the head of flat storage.
         /// It should store all trie keys and values/value refs for the state on top of
-<<<<<<< HEAD
         /// flat_storage_state.head, except for delayed receipt keys.
         store: Store,
         /// Id of the shard which state is accessed by this object.
         shard_id: ShardId,
         /// The block for which key-value pairs of its state will be retrieved.
         block_hash: CryptoHash,
-=======
-        /// flat_storage_state.head, except for delayed receipt keys,
-        store: Store,
         /// In-memory cache for the key value pairs stored on disk.
         #[allow(unused)]
         cache: FlatStateCache,
@@ -105,23 +72,9 @@
     #[derive(Clone)]
     struct FlatStateCache {
         // TODO: add implementation
->>>>>>> d7ec2fcc
     }
 
     impl FlatState {
-        /// Possibly creates a new [`FlatState`] object backed by given storage.
-        ///
-        /// Always returns `None` if the `protocol_feature_flat_state` Cargo feature is
-        /// not enabled (see separate implementation below). Otherwise, returns a new [`FlatState`]
-        /// object backed by specified storage.
-        pub fn maybe_new(
-            shard_id: ShardId,
-            block_hash: &CryptoHash,
-            store: &Store,
-        ) -> Option<FlatState> {
-            Some(FlatState { store: store.clone(), shard_id, block_hash: block_hash.clone() })
-        }
-
         /// Update the head of the flat storage. Return a StoreUpdate for the disk update.
         pub fn update_head(
             shard_id: ShardId,
@@ -211,7 +164,8 @@
         /// To avoid duplication, we don't store values themselves in flat state,
         /// they are stored in `DBCol::State`. Also the separation is done so we
         /// could charge users for the value length before loading the value.
-<<<<<<< HEAD
+        // TODO (#7327): support different roots (or block hashes).
+        // TODO (#7327): consider inlining small values, so we could use only one db access.
         pub fn get_ref(&self, key: &[u8]) -> Result<Option<ValueRef>, StorageError> {
             let deltas = self.get_deltas_between_blocks()?;
             for delta in deltas {
@@ -225,17 +179,6 @@
                 .get(crate::DBCol::FlatState, key)
                 .map_err(|_| StorageError::StorageInternalError);
             match raw_ref? {
-=======
-        // TODO (#7327): support different roots (or block hashes).
-        // TODO (#7327): consider inlining small values, so we could use only one db access.
-        pub fn get_ref(
-            &self,
-            _block_hash: &CryptoHash,
-            key: &[u8],
-        ) -> Result<Option<ValueRef>, StorageError> {
-            // TODO: take deltas into account here
-            match self.get_raw_ref(key)? {
->>>>>>> d7ec2fcc
                 Some(bytes) => ValueRef::decode(&bytes)
                     .map(Some)
                     .map_err(|_| StorageError::StorageInternalError),
@@ -243,8 +186,6 @@
             }
         }
     }
-<<<<<<< HEAD
-=======
 
     /// `FlatStateFactory` provides a way to construct new flat state to pass to new tries.
     /// It is owned by NightshadeRuntime, and thus can be owned by multiple threads, so the implementation
@@ -278,8 +219,16 @@
         pub fn new_flat_state_for_shard(
             &self,
             shard_id: ShardId,
+            block_hash: Option<CryptoHash>,
             is_view: bool,
         ) -> Option<FlatState> {
+            let block_hash = match block_hash {
+                Some(block_hash) => block_hash,
+                None => {
+                    return None;
+                }
+            };
+
             if is_view {
                 // TODO: Technically, like TrieCache, we should have a separate set of caches for Client and
                 // ViewClient. Right now, we can get by by not enabling flat state for view trie
@@ -299,7 +248,13 @@
                         .or_insert_with(|| FlatStorageState::new())
                         .clone()
                 };
-                Some(FlatState { store: self.0.store.clone(), cache, flat_storage_state })
+                Some(FlatState {
+                    store: self.0.store.clone(),
+                    shard_id,
+                    block_hash,
+                    cache,
+                    flat_storage_state,
+                })
             }
         }
 
@@ -311,20 +266,15 @@
             flat_storage_states.get(&shard_id).cloned()
         }
     }
->>>>>>> d7ec2fcc
 }
 
 #[cfg(not(feature = "protocol_feature_flat_state"))]
 mod imp {
+    use crate::flat_state::FlatStorageState;
+    use crate::Store;
     use crate::{Store, StoreUpdate};
     use near_primitives::hash::CryptoHash;
     use near_primitives::types::ShardId;
-<<<<<<< HEAD
-=======
-
-    use crate::flat_state::FlatStorageState;
-    use crate::Store;
->>>>>>> d7ec2fcc
 
     /// Since this has no variants it can never be instantiated.
     ///
@@ -333,16 +283,6 @@
     pub enum FlatState {}
 
     impl FlatState {
-        /// Always returns `None`; to use of flat state enable `protocol_feature_flat_state` cargo feature.
-        #[inline]
-        pub fn maybe_new(
-            _shard_id: ShardId,
-            _block_hash: &CryptoHash,
-            _store: &Store,
-        ) -> Option<FlatState> {
-            None
-        }
-
         pub fn update_head(
             _shard_id: ShardId,
             _block_hash: &CryptoHash,
@@ -355,13 +295,38 @@
             match *self {}
         }
     }
-}
-
-<<<<<<< HEAD
+
+    #[derive(Clone)]
+    pub struct FlatStateFactory {}
+
+    impl FlatStateFactory {
+        pub fn new(_store: Store) -> Self {
+            Self {}
+        }
+
+        pub fn new_flat_state_for_shard(
+            &self,
+            _shard_id: ShardId,
+            _is_view: bool,
+        ) -> Option<FlatState> {
+            None
+        }
+
+        pub fn get_flat_storage_state_for_shard(
+            &self,
+            _shard_id: ShardId,
+        ) -> Option<FlatStorageState> {
+            None
+        }
+    }
+}
+
+use borsh::{BorshDeserialize, BorshSerialize};
+
 use crate::{CryptoHash, StoreUpdate};
-pub use imp::FlatState;
+pub use imp::{FlatState, FlatStateFactory};
 use near_primitives::state::ValueRef;
-use near_primitives::types::{RawStateChangesWithTrieKey, ShardId};
+use near_primitives::types::{BlockHeight, RawStateChangesWithTrieKey, ShardId};
 use std::collections::HashMap;
 
 #[derive(BorshSerialize, BorshDeserialize)]
@@ -425,51 +390,9 @@
 
     #[cfg(not(feature = "protocol_feature_flat_state"))]
     pub fn apply_to_flat_state(self, _store_update: &mut StoreUpdate) {}
-=======
-    #[derive(Clone)]
-    pub struct FlatStateFactory {}
-
-    impl FlatStateFactory {
-        pub fn new(_store: Store) -> Self {
-            Self {}
-        }
-
-        pub fn new_flat_state_for_shard(
-            &self,
-            _shard_id: ShardId,
-            _is_view: bool,
-        ) -> Option<FlatState> {
-            None
-        }
-
-        pub fn get_flat_storage_state_for_shard(
-            &self,
-            _shard_id: ShardId,
-        ) -> Option<FlatStorageState> {
-            None
-        }
-    }
-}
-
-use crate::{StoreUpdate, WrappedTrieChanges};
-pub use imp::{FlatState, FlatStateFactory};
-use near_primitives::hash::CryptoHash;
-use near_primitives::types::BlockHeight;
-use std::collections::HashMap;
+}
+
 use std::sync::{Arc, RwLock};
-
-#[allow(unused)]
-pub struct FlatStateDelta {
-    // TODO: add delta implementation
-}
-
-impl FlatStateDelta {
-    #[allow(unused)]
-    pub fn from_wrapped_trie_changes(trie_changes: &WrappedTrieChanges) -> Self {
-        // TODO: implement
-        Self {}
-    }
-}
 
 pub enum FlatStateDeltaDir {
     Forward,
@@ -565,5 +488,4 @@
     pub fn add_delta(&self, _block_hash: &CryptoHash, delta: FlatStateDelta) {
         // TODO:
     }
->>>>>>> d7ec2fcc
 }